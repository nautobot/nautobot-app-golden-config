--- conflicted
+++ resolved
@@ -1,9 +1,4 @@
 [flake8]
-<<<<<<< HEAD
-# E501: Line length is enforced by Black, so flake8 doesn't need to check it
-# W503: Black disagrees with this rule, as does PEP 8; Black wins
-ignore = E501, W503
-=======
 ignore =
   E501,  # Line length is enforced by Black, so flake8 doesn't need to check it
   W503,  # Black disagrees with this rule, as does PEP 8; Black wins
@@ -17,5 +12,4 @@
   __pycache__,
   manage.py,
   settings.py,
-  .venv
->>>>>>> e5d400c4
+  .venv