"""Django views for Nautobot Golden Configuration."""  # pylint: disable=too-many-lines
import base64
import difflib
import io
import json
import logging
import urllib
from datetime import datetime, timezone

import matplotlib.pyplot as plt
import numpy as np
import yaml
from django.contrib import messages
from django.core.exceptions import ObjectDoesNotExist
from django.db.models import Count, ExpressionWrapper, F, FloatField, Max, ProtectedError, Q
from django.forms import ModelMultipleChoiceField, MultipleHiddenInput
from django.shortcuts import redirect, render
from django.views.generic import View
from django_pivot.pivot import pivot
from nautobot.core.views import generic
from nautobot.core.views.viewsets import NautobotUIViewSet
from nautobot.dcim.filters import DeviceFilterSet
from nautobot.dcim.forms import DeviceFilterForm
from nautobot.dcim.models import Device
from nautobot.extras.jobs import run_job
from nautobot.extras.models import JobResult
from nautobot.extras.utils import get_job_content_type
from nautobot.utilities.error_handlers import handle_protectederror
from nautobot.utilities.forms import ConfirmationForm
from nautobot.utilities.utils import csv_format, copy_safe_request
from nautobot.utilities.views import ContentTypePermissionRequiredMixin, ObjectPermissionRequiredMixin

from nautobot_golden_config import filters, forms, models, tables
from nautobot_golden_config.api import serializers
from nautobot_golden_config.choices import ConfigPlanTypeChoice
from nautobot_golden_config.jobs import GenerateConfigPlans, DeployConfigPlans
from nautobot_golden_config.utilities.constant import CONFIG_FEATURES, ENABLE_COMPLIANCE, PLUGIN_CFG
from nautobot_golden_config.utilities.graphql import graph_ql_query
from nautobot_golden_config.utilities.helper import get_device_to_settings_map
from nautobot_golden_config.utilities.config_postprocessing import get_config_postprocessing


LOGGER = logging.getLogger(__name__)

GREEN = "#D5E8D4"
RED = "#F8CECC"

#
# GoldenConfig
#


class GoldenConfigListView(generic.ObjectListView):
    """View for displaying the configuration management status for backup, intended, diff, and SoT Agg."""

    table = tables.GoldenConfigTable
    filterset = DeviceFilterSet
    filterset_form = DeviceFilterForm
    queryset = Device.objects.all()
    template_name = "nautobot_golden_config/goldenconfig_list.html"
    action_buttons = ("export",)

    def extra_context(self):
        """Boilerplace code to modify data before returning."""
        return CONFIG_FEATURES

    def alter_queryset(self, request):
        """Build actual runtime queryset as the build time queryset provides no information."""
        qs = Device.objects.none()
        for obj in models.GoldenConfigSetting.objects.all():
            qs = qs | obj.get_queryset().distinct()

        return self.queryset.filter(id__in=qs).annotate(
            backup_config=F("goldenconfig__backup_config"),
            intended_config=F("goldenconfig__intended_config"),
            compliance_config=F("goldenconfig__compliance_config"),
            backup_last_success_date=F("goldenconfig__backup_last_success_date"),
            intended_last_success_date=F("goldenconfig__intended_last_success_date"),
            compliance_last_success_date=F("goldenconfig__compliance_last_success_date"),
            backup_last_attempt_date=F("goldenconfig__backup_last_attempt_date"),
            intended_last_attempt_date=F("goldenconfig__intended_last_attempt_date"),
            compliance_last_attempt_date=F("goldenconfig__compliance_last_attempt_date"),
        )

    @property
    def dynamic_group_queryset(self):
        """Return queryset of DynamicGroups associated with all GoldenConfigSettings."""
        golden_config_device_queryset = Device.objects.none()
        for setting in models.GoldenConfigSetting.objects.all():
            golden_config_device_queryset = golden_config_device_queryset | setting.dynamic_group.members
        return golden_config_device_queryset & self.queryset.distinct()

    def queryset_to_csv(self):
        """Override nautobot default to account for using Device model for GoldenConfig data."""
        golden_config_devices_in_scope = self.dynamic_group_queryset
        csv_headers = models.GoldenConfig.csv_headers.copy()
        # Exclude GoldenConfig entries no longer in scope
        golden_config_entries_in_scope = models.GoldenConfig.objects.filter(device__in=golden_config_devices_in_scope)
        golden_config_entries_as_csv = [csv_format(entry.to_csv()) for entry in golden_config_entries_in_scope]
        # Account for devices in scope without GoldenConfig entries
        commas = "," * (len(csv_headers) - 1)
        devices_in_scope_without_golden_config_entries_as_csv = [
            f"{device.name}{commas}" for device in golden_config_devices_in_scope.filter(goldenconfig__isnull=True)
        ]
        csv_data = (
            [",".join(csv_headers)]
            + golden_config_entries_as_csv
            + devices_in_scope_without_golden_config_entries_as_csv
        )

        return "\n".join(csv_data)


class GoldenConfigBulkDeleteView(generic.BulkDeleteView):
    """Standard view for bulk deletion of data."""

    queryset = Device.objects.all()
    table = tables.GoldenConfigTable
    filterset = DeviceFilterSet

    def post(self, request, **kwargs):
        """Delete instances based on post request data."""
        # This is a deviation from standard Nautobot, since the objectlistview is shown on devices, but
        # displays elements from GoldenConfig model. We have to override attempting to delete from the Device model.

        model = self.queryset.model

        pk_list = request.POST.getlist("pk")

        form_cls = self.get_form()

        if "_confirm" in request.POST:
            form = form_cls(request.POST)
            if form.is_valid():
                LOGGER.debug("Form validation was successful")

                # Delete objects
                queryset = models.GoldenConfig.objects.filter(pk__in=pk_list)
                try:
                    deleted_count = queryset.delete()[1][models.GoldenConfig._meta.label]
                except ProtectedError as error:
                    LOGGER.info("Caught ProtectedError while attempting to delete objects")
                    handle_protectederror(queryset, request, error)
                    return redirect(self.get_return_url(request))

                msg = f"Deleted {deleted_count} {models.GoldenConfig._meta.verbose_name_plural}"
                LOGGER.info(msg)
                messages.success(request, msg)
                return redirect(self.get_return_url(request))

            LOGGER.debug("Form validation failed")

        else:
            # From the list of Device IDs, get the GoldenConfig IDs
            obj_to_del = [
                item[0] for item in models.GoldenConfig.objects.filter(device__pk__in=pk_list).values_list("id")
            ]

            form = form_cls(
                initial={
                    "pk": obj_to_del,
                    "return_url": self.get_return_url(request),
                }
            )
        # Levarge a custom table just for deleting
        table = tables.DeleteGoldenConfigTable(models.GoldenConfig.objects.filter(pk__in=obj_to_del), orderable=False)
        if not table.rows:
            messages.warning(
                request,
                f"No {model._meta.verbose_name_plural} were selected for deletion.",
            )
            return redirect(self.get_return_url(request))

        context = {
            "form": form,
            "obj_type_plural": model._meta.verbose_name_plural,
            "table": table,
            "return_url": self.get_return_url(request),
        }
        return render(request, self.template_name, context)

    def get_form(self):
        """Override standard form."""

        class BulkDeleteForm(ConfirmationForm):
            """Local class override."""

            pk = ModelMultipleChoiceField(queryset=models.GoldenConfig.objects.all(), widget=MultipleHiddenInput)

        if self.form:
            return self.form

        return BulkDeleteForm


#
# ConfigCompliance
#


class ConfigComplianceListView(generic.ObjectListView):
    """Django View for visualizing the compliance report."""

    action_buttons = ("export",)
    filterset = filters.ConfigComplianceFilterSet
    filterset_form = forms.ConfigComplianceFilterForm
    queryset = models.ConfigCompliance.objects.all().order_by("device__name")
    template_name = "nautobot_golden_config/compliance_report.html"
    table = tables.ConfigComplianceTable

    def alter_queryset(self, request):
        """Build actual runtime queryset as the build time queryset provides no information."""
        return pivot(
            self.queryset,
            ["device", "device__name"],
            "rule__feature__slug",
            "compliance_int",
            aggregation=Max,
        )

    def extra_context(self):
        """Boilerplate code to modify before returning data."""
        return {"compliance": ENABLE_COMPLIANCE}

    def queryset_to_csv(self):
        """Export queryset of objects as comma-separated value (CSV)."""

        def convert_to_str(val):
            if val is None:
                return "N/A"
            if bool(val) is False:
                return "non-compliant"
            if bool(val) is True:
                return "compliant"
            raise ValueError(f"Expecting one of 'N/A', 0, or 1, got {val}")

        csv_data = []
        headers = sorted(list(models.ComplianceFeature.objects.values_list("slug", flat=True).distinct()))
        csv_data.append(",".join(list(["Device name"] + headers)))
        for obj in self.alter_queryset(None):
            # From all of the unique fields, obtain the columns, using list comprehension, add values per column,
            # as some fields may not exist for every device.
            row = [obj.get("device__name")] + [convert_to_str(obj.get(header)) for header in headers]
            csv_data.append(csv_format(row))
        return "\n".join(csv_data)


class ConfigComplianceView(generic.ObjectView):
    """View for a device's specific configuration compliance feature."""

    queryset = models.ConfigCompliance.objects.all()

    def get_extra_context(self, request, instance):
        """Add extra data to detail view for Nautobot."""
        return {}


class ConfigComplianceBulkDeleteView(generic.BulkDeleteView):
    """View for deleting one or more OnboardingTasks."""

    queryset = models.ConfigCompliance.objects.all()
    table = tables.ConfigComplianceDeleteTable
    filterset = filters.ConfigComplianceFilterSet

    def post(self, request, **kwargs):
        """Delete instances based on post request data."""
        # This is a deviation from standard Nautobot. Since the config compliance is pivot'd, the actual
        # pk is based on the device, this crux of the change is to get all actual config changes based on
        # the incoming device pk's.
        model = self.queryset.model

        # Are we deleting *all* objects in the queryset or just a selected subset?
        if request.POST.get("_all"):
            if self.filterset is not None:
                pk_list = [obj.pk for obj in self.filterset(request.GET, model.objects.only("pk")).qs]
            else:
                pk_list = model.objects.values_list("pk", flat=True)
            # When selecting *all* the resulting request args are ConfigCompliance object PKs
            obj_to_del = [item[0] for item in self.queryset.filter(pk__in=pk_list).values_list("id")]
        else:
            pk_list = request.POST.getlist("pk")
            # When selecting individual rows the resulting request args are Device object PKs
            obj_to_del = [item[0] for item in self.queryset.filter(device__pk__in=pk_list).values_list("id")]

        form_cls = self.get_form()

        if "_confirm" in request.POST:
            form = form_cls(request.POST)
            if form.is_valid():
                LOGGER.debug("Form validation was successful")

                # Delete objects
                queryset = self.queryset.filter(pk__in=pk_list)
                try:
                    deleted_count = queryset.delete()[1][model._meta.label]
                except ProtectedError as error:
                    LOGGER.info("Caught ProtectedError while attempting to delete objects")
                    handle_protectederror(queryset, request, error)
                    return redirect(self.get_return_url(request))

                msg = f"Deleted {deleted_count} {model._meta.verbose_name_plural}"
                LOGGER.info(msg)
                messages.success(request, msg)
                return redirect(self.get_return_url(request))

            LOGGER.debug("Form validation failed")

        else:
            form = form_cls(
                initial={
                    "pk": obj_to_del,
                    "return_url": self.get_return_url(request),
                }
            )

        # Retrieve objects being deleted
        table = self.table(self.queryset.filter(pk__in=obj_to_del), orderable=False)
        if not table.rows:
            messages.warning(
                request,
                f"No {model._meta.verbose_name_plural} were selected for deletion.",
            )
            return redirect(self.get_return_url(request))

        context = {
            "form": form,
            "obj_type_plural": model._meta.verbose_name_plural,
            "table": table,
            "return_url": self.get_return_url(request),
        }
        context.update(self.extra_context())
        return render(request, self.template_name, context)


class ConfigComplianceDeleteView(generic.ObjectDeleteView):
    """View for deleting compliance rules."""

    queryset = models.ConfigCompliance.objects.all()


# ConfigCompliance Non-Standards


class ConfigComplianceDeviceView(ContentTypePermissionRequiredMixin, generic.View):
    """View for individual device detailed information."""

    def get_required_permission(self):
        """Manually set permission when not tied to a model for device report."""
        return "nautobot_golden_config.view_configcompliance"

    def get(self, request, pk):  # pylint: disable=invalid-name
        """Read request into a view of a single device."""
        device = Device.objects.get(pk=pk)
        compliance_details = models.ConfigCompliance.objects.filter(device=device)

        config_details = {"compliance_details": compliance_details, "device": device}

        return render(
            request,
            "nautobot_golden_config/compliance_device_report.html",
            config_details,
        )


class ComplianceDeviceFilteredReport(ContentTypePermissionRequiredMixin, generic.View):
    """View for the single device detailed information."""

    def get_required_permission(self):
        """Manually set permission when not tied to a model for filtered report."""
        return "nautobot_golden_config.view_configcompliance"

    def get(self, request, pk, compliance):  # pylint: disable=invalid-name
        """Read request into a view of a single device."""
        device = Device.objects.get(pk=pk)
        compliance_details = models.ConfigCompliance.objects.filter(device=device)

        if compliance == "compliant":
            compliance_details = compliance_details.filter(compliance=True)
        else:
            compliance_details = compliance_details.filter(compliance=False)

        config_details = {"compliance_details": compliance_details, "device": device}
        return render(
            request,
            "nautobot_golden_config/compliance_device_report.html",
            config_details,
        )


class ConfigComplianceDetails(ContentTypePermissionRequiredMixin, generic.View):
    """View for the single configuration or diff of a single."""

    def get_required_permission(self):
        """Manually set permission when not tied to a model for config details."""
        return "nautobot_golden_config.view_goldenconfig"

    def get(
        self, request, pk, config_type
    ):  # pylint: disable=invalid-name,too-many-branches,too-many-locals,too-many-statements
        """Read request into a view of a single device."""

        def diff_structured_data(backup_data, intended_data):
            """Utility function to provide `Unix Diff` between two JSON snippets."""
            backup_yaml = yaml.safe_dump(json.loads(backup_data))
            intend_yaml = yaml.safe_dump(json.loads(intended_data))

            for line in difflib.unified_diff(backup_yaml.splitlines(), intend_yaml.splitlines(), lineterm=""):
                yield line

        device = Device.objects.get(pk=pk)
        config_details = models.GoldenConfig.objects.filter(device=device).first()
        if not config_details and config_type == "json_compliance":
            # Create the GoldenConfig object for the device only for JSON compliance.
            config_details = models.GoldenConfig.objects.create(device=device)
        structure_format = "json"

        if config_type == "sotagg":
            if request.GET.get("format") in ["json", "yaml"]:
                structure_format = request.GET.get("format")

            settings = get_device_to_settings_map(queryset=Device.objects.filter(pk=device.pk))
            if device.id in settings:
                sot_agg_query_setting = settings[device.id].sot_agg_query
                if sot_agg_query_setting is not None:
                    _, output = graph_ql_query(request, device, sot_agg_query_setting.query)
                else:
                    output = {"Error": "No saved `GraphQL Query` query was configured in the `Golden Config Setting`"}
            else:
                raise ObjectDoesNotExist(f"{device.name} does not map to a Golden Config Setting.")

            if structure_format == "yaml":
                output = yaml.dump(json.loads(json.dumps(output)), default_flow_style=False)
            else:
                output = json.dumps(output, indent=4)
        elif not config_details:
            output = ""
        elif config_type == "backup":
            output = config_details.backup_config
        elif config_type == "intended":
            output = config_details.intended_config
        elif config_type == "postprocessing":
            output = get_config_postprocessing(config_details, request)
        # Compliance type is broken up into JSON(json_compliance) and CLI(compliance) compliance.
        elif "compliance" in config_type:
            if config_type == "compliance":
                # This section covers the steps to run regular CLI compliance which is a diff of 2 files (backup and intended).
                diff_type = "File"
                output = config_details.compliance_config
                if config_details.backup_last_success_date:
                    backup_date = str(config_details.backup_last_success_date.strftime("%b %d %Y"))
                else:
                    backup_date = datetime.now().strftime("%b %d %Y")
                if config_details.intended_last_success_date:
                    intended_date = str(config_details.intended_last_success_date.strftime("%b %d %Y"))
                else:
                    intended_date = datetime.now().strftime("%b %d %Y")
            elif config_type == "json_compliance":
                # The JSON compliance runs differently then CLI, it grabs all configcompliance objects for
                # a given device and merges them, sorts them, and diffs them.
                diff_type = "JSON"
                # Get all compliance objects for a device.
                compliance_objects = models.ConfigCompliance.objects.filter(device=device.id)
                actual = {}
                intended = {}
                # Set a starting time that will be older than all last updated objects in compliance objects.
                most_recent_time = datetime(1970, 1, 1, tzinfo=timezone.utc)
                # Loop through config compliance objects and merge the data into one dataset.
                for obj in compliance_objects:
                    actual[obj.rule.feature.slug] = obj.actual
                    intended[obj.rule.feature.slug] = obj.intended
                    # Update most_recent_time each time the compliance objects time is more recent then previous.
                    if obj.last_updated > most_recent_time:
                        most_recent_time = obj.last_updated
                config_details.compliance_last_attempt_date = most_recent_time
                config_details.compliance_last_success_date = most_recent_time
                # Generate the diff between both JSON objects and sort keys for accurate diff.
                config_details.compliance_config = "\n".join(
                    diff_structured_data(json.dumps(actual, sort_keys=True), json.dumps(intended, sort_keys=True))
                )
                config_details.save()
                output = config_details.compliance_config
                backup_date = intended_date = str(most_recent_time.strftime("%b %d %Y"))
            if output == "":
                # This is used if all config snippets are in compliance and no diff exist.
                output = f"--- Backup {diff_type} - " + backup_date + f"\n+++ Intended {diff_type} - " + intended_date
            else:
                first_occurence = output.index("@@")
                second_occurence = output.index("@@", first_occurence)
                # This is logic to match diff2html's expected input.
                output = (
                    f"--- Backup {diff_type} - "
                    + backup_date
                    + f"\n+++ Intended {diff_type} - "
                    + intended_date
                    + "\n"
                    + output[first_occurence:second_occurence]
                    + "@@"
                    + output[second_occurence + 2 :]
                )

        template_name = "nautobot_golden_config/configcompliance_details.html"
        if request.GET.get("modal") == "true":
            template_name = "nautobot_golden_config/configcompliance_detailsmodal.html"

        return render(
            request,
            template_name,
            {
                "output": output,
                "device_name": device.name,
                "config_type": config_type,
                "format": structure_format,
                "device": device,
                "include_file": "extras/inc/json_format.html",
            },
        )


class ConfigComplianceOverviewOverviewHelper(ContentTypePermissionRequiredMixin, generic.View):
    """Customized overview view reports aggregation and filterset."""

    def get_required_permission(self):
        """Manually set permission when not tied to a model for global report."""
        return "nautobot_golden_config.view_configcompliance"

    @staticmethod
    def plot_visual(aggr):
        """Plot aggregation visual."""
        labels = "Compliant", "Non-Compliant"
        # Only Compliants and Non-Compliants values are used to create the diagram
        # if either of them are True (not 0), create the diagram
        if any((aggr["compliants"], aggr["non_compliants"])):
            sizes = [aggr["compliants"], aggr["non_compliants"]]
            explode = (0, 0.1)  # only "explode" the 2nd slice (i.e. 'Hogs')
            # colors used for visuals ('compliant','non_compliant')
            fig1, ax1 = plt.subplots()
            logging.debug(fig1)
            ax1.pie(
                sizes,
                explode=explode,
                labels=labels,
                autopct="%1.1f%%",
                colors=[GREEN, RED],
                shadow=True,
                startangle=90,
            )
            ax1.axis("equal")  # Equal aspect ratio ensures that pie is drawn as a circle.
            plt.title("Compliance", y=-0.1)
            fig = plt.gcf()
            # convert graph into string buffer and then we convert 64 bit code into image
            buf = io.BytesIO()
            fig.savefig(buf, format="png")
            buf.seek(0)
            string = base64.b64encode(buf.read())
            plt_visual = urllib.parse.quote(string)
            return plt_visual
        return None

    @staticmethod
    def plot_barchart_visual(qs):  # pylint: disable=too-many-locals
        """Construct report visual from queryset."""
        labels = [item["rule__feature__slug"] for item in qs]

        compliant = [item["compliant"] for item in qs]
        non_compliant = [item["non_compliant"] for item in qs]

        label_locations = np.arange(len(labels))  # the label locations

        per_feature_bar_width = PLUGIN_CFG["per_feature_bar_width"]
        per_feature_width = PLUGIN_CFG["per_feature_width"]
        per_feature_height = PLUGIN_CFG["per_feature_height"]

        width = per_feature_bar_width  # the width of the bars

        fig, axis = plt.subplots(figsize=(per_feature_width, per_feature_height))
        rects1 = axis.bar(label_locations - width / 2, compliant, width, label="Compliant", color=GREEN)
        rects2 = axis.bar(label_locations + width / 2, non_compliant, width, label="Non Compliant", color=RED)

        # Add some text for labels, title and custom x-axis tick labels, etc.
        axis.set_ylabel("Compliance")
        axis.set_title("Compliance per Feature")
        axis.set_xticks(label_locations)
        axis.set_xticklabels(labels, rotation=45)
        axis.margins(0.2, 0.2)
        axis.legend()

        def autolabel(rects):
            """Attach a text label above each bar in *rects*, displaying its height."""
            for rect in rects:
                height = rect.get_height()
                axis.annotate(
                    f"{height}",
                    xy=(rect.get_x() + rect.get_width() / 2, 0.5),
                    xytext=(0, 3),  # 3 points vertical offset
                    textcoords="offset points",
                    ha="center",
                    va="bottom",
                    rotation=90,
                )

        autolabel(rects1)
        autolabel(rects2)

        # convert graph into dtring buffer and then we convert 64 bit code into image
        buf = io.BytesIO()
        fig.savefig(buf, format="png")
        buf.seek(0)
        string = base64.b64encode(buf.read())
        bar_chart = urllib.parse.quote(string)
        return bar_chart

    @staticmethod
    def calculate_aggr_percentage(aggr):
        """Calculate percentage of compliance given aggregation fields.

        Returns:
            aggr: same aggr dict given as parameter with two new keys
                - comp_percents
                - non_compliants
        """
        aggr["non_compliants"] = aggr["total"] - aggr["compliants"]
        try:
            aggr["comp_percents"] = round(aggr["compliants"] / aggr["total"] * 100, 2)
        except ZeroDivisionError:
            aggr["comp_percents"] = 0
        return aggr


class ConfigComplianceOverview(generic.ObjectListView):
    """View for executive report on configuration compliance."""

    action_buttons = ("export",)
    filterset = filters.ConfigComplianceFilterSet
    filterset_form = forms.ConfigComplianceFilterForm
    table = tables.ConfigComplianceGlobalFeatureTable
    template_name = "nautobot_golden_config/compliance_overview_report.html"
    kind = "Features"
    queryset = (
        models.ConfigCompliance.objects.values("rule__feature__slug")
        .annotate(
            count=Count("rule__feature__slug"),
            compliant=Count("rule__feature__slug", filter=Q(compliance=True)),
            non_compliant=Count("rule__feature__slug", filter=~Q(compliance=True)),
            comp_percent=ExpressionWrapper(100 * F("compliant") / F("count"), output_field=FloatField()),
        )
        .order_by("-comp_percent")
    )

    # extra content dict to be returned by self.extra_context() method
    extra_content = {}

    def setup(self, request, *args, **kwargs):
        """Using request object to perform filtering based on query params."""
        super().setup(request, *args, **kwargs)
        device_aggr, feature_aggr = self.get_global_aggr(request)
        feature_qs = self.filterset(request.GET, self.queryset).qs
        self.extra_content = {
            "bar_chart": ConfigComplianceOverviewOverviewHelper.plot_barchart_visual(feature_qs),
            "device_aggr": device_aggr,
            "device_visual": ConfigComplianceOverviewOverviewHelper.plot_visual(device_aggr),
            "feature_aggr": feature_aggr,
            "feature_visual": ConfigComplianceOverviewOverviewHelper.plot_visual(feature_aggr),
        }

    def get_global_aggr(self, request):
        """Get device and feature global reports.

        Returns:
            device_aggr: device global report dict
            feature_aggr: feature global report dict
        """
        main_qs = models.ConfigCompliance.objects

        device_aggr, feature_aggr = {}, {}
        if self.filterset is not None:
            device_aggr = (
                self.filterset(request.GET, main_qs)
                .qs.values("device")
                .annotate(compliant=Count("device", filter=Q(compliance=False)))
                .aggregate(total=Count("device", distinct=True), compliants=Count("compliant", filter=Q(compliant=0)))
            )
            feature_aggr = self.filterset(request.GET, main_qs).qs.aggregate(
                total=Count("rule"), compliants=Count("rule", filter=Q(compliance=True))
            )

        return (
            ConfigComplianceOverviewOverviewHelper.calculate_aggr_percentage(device_aggr),
            ConfigComplianceOverviewOverviewHelper.calculate_aggr_percentage(feature_aggr),
        )

    def extra_context(self):
        """Extra content method on."""
        # add global aggregations to extra context.

        return self.extra_content

    def queryset_to_csv(self):
        """Export queryset of objects as comma-separated value (CSV)."""
        csv_data = []

        csv_data.append(",".join(["Type", "Total", "Compliant", "Non-Compliant", "Compliance"]))
        csv_data.append(
            ",".join(
                ["Devices"]
                + [
                    f"{str(val)} %" if key == "comp_percents" else str(val)
                    for key, val in self.extra_content["device_aggr"].items()
                ]
            )
        )
        csv_data.append(
            ",".join(
                ["Features"]
                + [
                    f"{str(val)} %" if key == "comp_percents" else str(val)
                    for key, val in self.extra_content["feature_aggr"].items()
                ]
            )
        )
        csv_data.append(",".join([]))

        qs = self.queryset.values("rule__feature__name", "count", "compliant", "non_compliant", "comp_percent")
        csv_data.append(",".join(["Total" if item == "count" else item.capitalize() for item in qs[0].keys()]))
        for obj in qs:
            csv_data.append(
                ",".join([f"{str(val)} %" if key == "comp_percent" else str(val) for key, val in obj.items()])
            )

        return "\n".join(csv_data)


class ComplianceFeatureUIViewSet(NautobotUIViewSet):
    """Views for the ComplianceFeature model."""

    bulk_create_form_class = forms.ComplianceFeatureCSVForm
    bulk_update_form_class = forms.ComplianceFeatureBulkEditForm
    filterset_class = filters.ComplianceFeatureFilterSet
    filterset_form_class = forms.ComplianceFeatureFilterForm
    form_class = forms.ComplianceFeatureForm
    queryset = models.ComplianceFeature.objects.all()
    serializer_class = serializers.ComplianceFeatureSerializer
    table_class = tables.ComplianceFeatureTable
    lookup_field = "pk"


class ComplianceRuleUIViewSet(NautobotUIViewSet):
    """Views for the ComplianceRule model."""

    bulk_create_form_class = forms.ComplianceRuleCSVForm
    bulk_update_form_class = forms.ComplianceRuleBulkEditForm
    filterset_class = filters.ComplianceRuleFilterSet
    filterset_form_class = forms.ComplianceRuleFilterForm
    form_class = forms.ComplianceRuleForm
    queryset = models.ComplianceRule.objects.all()
    serializer_class = serializers.ComplianceRuleSerializer
    table_class = tables.ComplianceRuleTable
    lookup_field = "pk"


class GoldenConfigSettingUIViewSet(NautobotUIViewSet):
    """Views for the GoldenConfigSetting model."""

    bulk_create_form_class = forms.GoldenConfigSettingCSVForm
    bulk_update_form_class = forms.GoldenConfigSettingBulkEditForm
    filterset_class = filters.GoldenConfigSettingFilterSet
    filterset_form_class = forms.GoldenConfigSettingFilterForm
    form_class = forms.GoldenConfigSettingForm
    queryset = models.GoldenConfigSetting.objects.all()
    serializer_class = serializers.GoldenConfigSettingSerializer
    table_class = tables.GoldenConfigSettingTable
    lookup_field = "pk"


class ConfigRemoveUIViewSet(NautobotUIViewSet):
    """Views for the ConfigRemove model."""

    bulk_create_form_class = forms.ConfigRemoveCSVForm
    bulk_update_form_class = forms.ConfigRemoveBulkEditForm
    filterset_class = filters.ConfigRemoveFilterSet
    filterset_form_class = forms.ConfigRemoveFilterForm
    form_class = forms.ConfigRemoveForm
    queryset = models.ConfigRemove.objects.all()
    serializer_class = serializers.ConfigRemoveSerializer
    table_class = tables.ConfigRemoveTable
    lookup_field = "pk"


class ConfigReplaceUIViewSet(NautobotUIViewSet):
    """Views for the ConfigReplace model."""

    bulk_create_form_class = forms.ConfigReplaceCSVForm
    bulk_update_form_class = forms.ConfigReplaceBulkEditForm
    filterset_class = filters.ConfigReplaceFilterSet
    filterset_form_class = forms.ConfigReplaceFilterForm
    form_class = forms.ConfigReplaceForm
    queryset = models.ConfigReplace.objects.all()
    serializer_class = serializers.ConfigReplaceSerializer
    table_class = tables.ConfigReplaceTable
    lookup_field = "pk"


class RemediationSettingUIViewSet(NautobotUIViewSet):
    """Views for the RemediationSetting model."""

    bulk_create_form_class = forms.RemediationSettingCSVForm
    bulk_update_form_class = forms.RemediationSettingBulkEditForm
    filterset_class = filters.RemediationSettingFilterSet
    filterset_form_class = forms.RemediationSettingFilterForm
    form_class = forms.RemediationSettingForm
    queryset = models.RemediationSetting.objects.all()
    serializer_class = serializers.RemediationSettingSerializer
    table_class = tables.RemediationSettingTable
    lookup_field = "pk"


class ConfigPlanUIViewSet(NautobotUIViewSet):
    """Views for the ConfigPlan model."""

    bulk_update_form_class = forms.ConfigPlanBulkEditForm
    filterset_class = filters.ConfigPlanFilterSet
    filterset_form_class = forms.ConfigPlanFilterForm
    form_class = forms.ConfigPlanForm
    queryset = models.ConfigPlan.objects.all()
    serializer_class = serializers.ConfigPlanSerializer
    table_class = tables.ConfigPlanTable
    lookup_field = "pk"
    action_buttons = ("add",)

<<<<<<< HEAD
    def get_form_class(self, **kwargs):
        """
        Helper function to get form_class for different views.
        """
        if self.action == "update":
            return forms.ConfigPlanUpdateForm
        return super().get_form_class(**kwargs)
=======
    def create(self, request, *args, **kwargs):
        """Create method."""
        template = "nautobot_golden_config/configplan_generate.html"
        context = {
            "type_choices": ConfigPlanTypeChoice.CHOICES,
            "plan_type": request.GET.get("plan_type"),
            "return_url": self.get_return_url(request),
        }
        form_class = self.get_form_class()
        if context["plan_type"]:
            if context["plan_type"] in ["intended", "missing", "remediation"]:
                form_class = forms.ConfigPlanCreateFeatureForm
            elif context["plan_type"] in ["manual"]:
                form_class = forms.ConfigPlanCreateCommandsForm
            else:
                form_class = forms.ConfigPlanCreateForm

        context["form"] = form_class

        if request.method == "GET":
            return render(request, template, context)

        context["form"] = form_class(data=request.POST)
        if not context["form"].is_valid():
            return render(request, template, context)

        job_data = {
            "plan_type": context["plan_type"],
        }
        for field in request.POST:
            if field in ["commands", "change_control_id"]:
                job_data[field] = request.POST.get(field)
            else:
                job_data[field] = request.POST.getlist(field)

        result = JobResult.enqueue_job(
            func=run_job,
            name=GenerateConfigPlans.class_path,
            obj_type=get_job_content_type(),
            user=request.user,
            data=job_data,
            request=copy_safe_request(request),
            commit=True,
        )

        return redirect(result.get_absolute_url())


class ConfigPlanBulkDeploy(ObjectPermissionRequiredMixin, View):
    """View to run the Config Plan Deploy Job."""

    queryset = models.ConfigPlan.objects.all()

    def get_required_permission(self):
        """Permissions required for the view."""
        return "extras.run_job"

    def post(self, request):
        """Enqueue the job and redirect to the job results page."""
        config_plan_pks = request.POST.getlist("pk")
        if not config_plan_pks:
            messages.warning(request, "No Config Plans selected for deployment.")
            return redirect("plugins:nautobot_golden_config:configplan_list")

        job_data = {"config_plan": config_plan_pks}

        result = JobResult.enqueue_job(
            func=run_job,
            name=DeployConfigPlans.class_path,
            obj_type=get_job_content_type(),
            user=request.user,
            data=job_data,
            request=copy_safe_request(request),
            commit=request.POST.get("commit", False),
        )

        return redirect(result.get_absolute_url())
>>>>>>> 58fb4aaa
<|MERGE_RESOLUTION|>--- conflicted
+++ resolved
@@ -826,7 +826,7 @@
     lookup_field = "pk"
     action_buttons = ("add",)
 
-<<<<<<< HEAD
+
     def get_form_class(self, **kwargs):
         """
         Helper function to get form_class for different views.
@@ -834,7 +834,7 @@
         if self.action == "update":
             return forms.ConfigPlanUpdateForm
         return super().get_form_class(**kwargs)
-=======
+
     def create(self, request, *args, **kwargs):
         """Create method."""
         template = "nautobot_golden_config/configplan_generate.html"
@@ -912,4 +912,3 @@
         )
 
         return redirect(result.get_absolute_url())
->>>>>>> 58fb4aaa
