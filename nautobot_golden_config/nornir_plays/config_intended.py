--- conflicted
+++ resolved
@@ -4,13 +4,9 @@
 import os
 from datetime import datetime
 
-<<<<<<< HEAD
 from django.template import engines
 from django.utils.timezone import make_aware
 
-from jinja2.sandbox import SandboxedEnvironment
-=======
->>>>>>> 12a7885d
 from nautobot_plugin_nornir.constants import NORNIR_SETTINGS
 from nautobot_plugin_nornir.plugins.inventory.nautobot_orm import NautobotORMInventory
 
@@ -27,11 +23,8 @@
 
 from nautobot_golden_config.utilities.graphql import graph_ql_query
 from nautobot_golden_config.utilities.helper import (
-<<<<<<< HEAD
     dispatch_params,
-=======
     get_django_env,
->>>>>>> 12a7885d
     get_device_to_settings_map,
     get_job_filter,
     render_jinja_template,
@@ -45,11 +38,7 @@
 
 @close_threaded_db_connections
 def run_template(  # pylint: disable=too-many-arguments
-<<<<<<< HEAD
-    task: Task, logger: NornirLogger, device_to_settings_map, job_class_instance
-=======
-    task: Task, logger, device_to_settings_map, nautobot_job, jinja_env
->>>>>>> 12a7885d
+    task: Task, logger: NornirLogger, device_to_settings_map, job_class_instance, jinja_env
 ) -> Result:
     """Render Jinja Template.
 
@@ -162,12 +151,8 @@
                 name="RENDER CONFIG",
                 logger=logger,
                 device_to_settings_map=device_to_settings_map,
-<<<<<<< HEAD
                 job_class_instance=job_class_instance,
-=======
-                nautobot_job=nautobot_job,
                 jinja_env=jinja_env,
->>>>>>> 12a7885d
             )
 
     except Exception as error:
