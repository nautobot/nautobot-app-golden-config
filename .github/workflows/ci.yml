--- conflicted
+++ resolved
@@ -79,13 +79,8 @@
     strategy:
       fail-fast: true
       matrix:
-<<<<<<< HEAD
-        python-version: ["3.8"]
-        nautobot-version: ["1.5.14"]
-=======
         python-version: ["3.11"]
         nautobot-version: ["1.6.1"]
->>>>>>> 3231faeb
     env:
       INVOKE_NAUTOBOT_GOLDEN_CONFIG_PYTHON_VER: "${{ matrix.python-version }}"
       INVOKE_NAUTOBOT_GOLDEN_CONFIG_NAUTOBOT_VER: "${{ matrix.nautobot-version }}"
@@ -121,11 +116,7 @@
     strategy:
       fail-fast: true
       matrix:
-<<<<<<< HEAD
-        python-version: ["3.8", "3.9", "3.10"] # Removed 3.7
-=======
         python-version: ["3.8", "3.9", "3.10", "3.11"]
->>>>>>> 3231faeb
         db-backend: ["postgresql"]
         nautobot-version: ["latest"]
         # The include is a method to limit the amount of jobs ran. This essentially
@@ -134,19 +125,11 @@
         include:
           - python-version: "3.11"
             db-backend: "postgresql"
-<<<<<<< HEAD
-            nautobot-version: "1.5.14"
-          - python-version: "3.8"
-            db-backend: "mysql"
-            nautobot-version: "1.5.14"
-          - python-version: "3.10"
-=======
             nautobot-version: "1.6.1"
           - python-version: "3.8"
             db-backend: "mysql"
             nautobot-version: "1.6.1"
           - python-version: "3.11"
->>>>>>> 3231faeb
             db-backend: "mysql"
             nautobot-version: "latest"
     runs-on: "ubuntu-20.04"
