--- conflicted
+++ resolved
@@ -6,12 +6,7 @@
 - JSONV2 - Uses [jdiff](https://jdiff.readthedocs.io/en/latest/) and provides a more sophisticated diff'ing capability to simplify the compliance results.
 
 ## Caveats
-<<<<<<< HEAD
 - The `Compliance Rule` need to be defined as JSON or JSONV2 `config-type`.
-=======
-
-- The `Compliance Rule` need to be defined as JSON `config-type`.
->>>>>>> 683694d5
 - When creating `Compliance Rules` with the config type of JSON, the `config to match` field is used to specify individual top-level JSON keys, or it can be left blank to compare all keys.
 - Uses Git repositories for backup and intended configurations.
 
