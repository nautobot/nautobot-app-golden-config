"""Nornir job for deploying configurations."""

import logging
from datetime import datetime

from django.contrib.auth import get_user_model
from django.utils.timezone import make_aware
from nautobot.dcim.models import Device
from nautobot.extras.models import Status
from nautobot_plugin_nornir.constants import NORNIR_SETTINGS
from nautobot_plugin_nornir.plugins.inventory.nautobot_orm import NautobotORMInventory
from nornir import InitNornir
from nornir.core.exceptions import NornirSubTaskError
from nornir.core.plugins.inventory import InventoryPluginRegister
from nornir.core.task import Result, Task
from nornir_nautobot.exceptions import NornirNautobotException
from nornir_nautobot.plugins.tasks.dispatcher import dispatcher

from nautobot_golden_config.nornir_plays.processor import ProcessGoldenConfig
from nautobot_golden_config.utilities.config_postprocessing import get_config_postprocessing
from nautobot_golden_config.utilities.constant import DEFAULT_DEPLOY_STATUS
from nautobot_golden_config.utilities.db_management import close_threaded_db_connections
from nautobot_golden_config.utilities.helper import dispatch_params
from nautobot_golden_config.utilities.logger import NornirLogger

InventoryPluginRegister.register("nautobot-inventory", NautobotORMInventory)


@close_threaded_db_connections
<<<<<<< HEAD
def run_deployment(
    task: Task, logger: logging.Logger, device_to_settings_map, config_plan_qs, deploy_job_result
) -> Result:
=======
def run_deployment(task: Task, logger: logging.Logger, config_plan_qs, deploy_job_result, job_request) -> Result:
>>>>>>> d7c839a4
    """Deploy configurations to device."""
    obj = task.host.data["obj"]
    settings = device_to_settings_map[obj.id]

    if not settings.deploy_enabled:
        logger.info(f"Deploys are disabled for device {obj}.")
        return Result(host=task.host, result="Deploy disabled")

    plans_to_deploy = config_plan_qs.filter(device=obj)
    plans_to_deploy.update(deploy_result=deploy_job_result)
    consolidated_config_set = "\n".join(plans_to_deploy.values_list("config_set", flat=True))
    logger.debug(f"Consolidated config set: {consolidated_config_set}")
    logger.debug("Executing post-processing on the config set")
    post_config = get_config_postprocessing(plans_to_deploy, job_request)
    plans_to_deploy.update(status=Status.objects.get(name="In Progress"))
    try:
        result = task.run(
            task=dispatcher,
            name="DEPLOY CONFIG TO DEVICE",
            obj=obj,
            logger=logger,
            config=post_config,
            can_diff=False,
            **dispatch_params("merge_config", obj.platform.network_driver, logger),
        )[1]
        task_changed, task_result, task_failed = result.changed, result.result, result.failed
        if task_changed and task_failed:
            # means config_revert happened in `napalm_configure`
            plans_to_deploy.update(status=Status.objects.get(name="Failed"))
            error_msg = "`E3023:` Failed deployment to the device."
            logger.error(error_msg, extra={"object": obj})
            raise NornirNautobotException(error_msg)

        if not task_changed and not task_failed:
            plans_to_deploy.update(status=Status.objects.get(name="Completed"))
            logger.info("Nothing was deployed to the device.", extra={"object": obj})
        elif not task_failed:
            logger.info("Successfully deployed configuration to device.", extra={"object": obj})
            plans_to_deploy.update(status=Status.objects.get(name="Completed"))
    except NornirSubTaskError as error:
        task_result = None
        plans_to_deploy.update(status=Status.objects.get(name="Failed"))
        error_msg = f"`E3024:` Failed deployment to the device with error: {error}"
        logger.error(error_msg, extra={"object": obj})
        raise NornirNautobotException(error_msg) from error

    return Result(host=task.host, result=task_result)


def config_deployment(job):
    """
    Nornir play to deploy configurations.

    Args:
        job (Job): The Nautobot Job instance being run.

    Returns:
        None: Deployment results are written to database.
    """
    now = make_aware(datetime.now())
    logger = NornirLogger(job.job_result, job.logger.getEffectiveLevel())

    logger.debug("Starting config deployment")
    config_plan_qs = job.data["config_plan"]
    if config_plan_qs.filter(status__name=DEFAULT_DEPLOY_STATUS).exists():
        error_msg = "`E3025:` Cannot deploy configuration(s). One or more config plans are not approved."
        logger.error(error_msg)
        raise NornirNautobotException(error_msg)
    if config_plan_qs.filter(status__name="Completed").exists():
        error_msg = "`E3026:` Cannot deploy configuration(s). One or more config plans are already completed."
        logger.error(error_msg)
        raise NornirNautobotException(error_msg)
    device_qs = Device.objects.filter(config_plan__in=config_plan_qs).distinct()
    User = get_user_model()  # pylint: disable=invalid-name
    job.request.user = User.objects.get(id=job.celery_kwargs["nautobot_job_user_id"])
    try:
        with InitNornir(
            runner=NORNIR_SETTINGS.get("runner"),
            logging={"enabled": False},
            inventory={
                "plugin": "nautobot-inventory",
                "options": {
                    "credentials_class": NORNIR_SETTINGS.get("credentials"),
                    "params": NORNIR_SETTINGS.get("inventory_params"),
                    "queryset": device_qs,
                    "defaults": {"now": now},
                },
            },
        ) as nornir_obj:
            nr_with_processors = nornir_obj.with_processors([ProcessGoldenConfig(logger)])

            nr_with_processors.run(
                task=run_deployment,
                name="DEPLOY CONFIG",
                logger=logger,
                device_to_settings_map=job.device_to_settings_map,
                config_plan_qs=config_plan_qs,
                deploy_job_result=job.job_result,
                job_request=job.request,
            )
    except Exception as error:
        error_msg = f"`E3001:` General Exception handler, original error message ```{error}```"
        logger.error(error_msg)
        raise NornirNautobotException(error_msg) from error

    logger.debug("Completed configuration deployment.")<|MERGE_RESOLUTION|>--- conflicted
+++ resolved
@@ -27,13 +27,9 @@
 
 
 @close_threaded_db_connections
-<<<<<<< HEAD
 def run_deployment(
-    task: Task, logger: logging.Logger, device_to_settings_map, config_plan_qs, deploy_job_result
+    task: Task, logger: logging.Logger, device_to_settings_map, config_plan_qs, deploy_job_result, job_request
 ) -> Result:
-=======
-def run_deployment(task: Task, logger: logging.Logger, config_plan_qs, deploy_job_result, job_request) -> Result:
->>>>>>> d7c839a4
     """Deploy configurations to device."""
     obj = task.host.data["obj"]
     settings = device_to_settings_map[obj.id]
