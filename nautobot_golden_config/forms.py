"""Forms for Device Configuration Backup."""
# pylint: disable=too-many-ancestors

import json

import nautobot.extras.forms as extras_forms
import nautobot.utilities.forms as utilities_forms
from django import forms
from nautobot.dcim.models import Device, DeviceRole, DeviceType, Manufacturer, Platform, Rack, RackGroup, Region, Site
from nautobot.extras.forms import NautobotBulkEditForm, NautobotFilterForm, NautobotModelForm
from nautobot.extras.models import DynamicGroup, GitRepository, JobResult, Status, Tag
from nautobot.tenancy.models import Tenant, TenantGroup
from nautobot.utilities.forms import add_blank_choice, DatePicker, SlugField, TagFilterField

from nautobot_golden_config import models
from nautobot_golden_config.choices import ComplianceRuleConfigTypeChoice, ConfigPlanTypeChoice, RemediationTypeChoice

# ConfigCompliance


class ConfigComplianceFilterForm(NautobotFilterForm):
    """Filter Form for ConfigCompliance instances."""

    model = models.ConfigCompliance
    # Set field order to be explicit
    field_order = [
        "q",
        "tenant_group",
        "tenant",
        "region",
        "site",
        "rack_group_id",
        "rack_id",
        "role",
        "manufacturer",
        "platform",
        "device_status",
        "device_type_id",
        "device_id",
    ]

    q = forms.CharField(required=False, label="Search")
    tenant_group = utilities_forms.DynamicModelMultipleChoiceField(
        queryset=TenantGroup.objects.all(), to_field_name="slug", required=False, null_option="None"
    )
    tenant = utilities_forms.DynamicModelMultipleChoiceField(
        queryset=Tenant.objects.all(),
        to_field_name="slug",
        required=False,
        null_option="None",
        query_params={"group": "$tenant_group"},
    )
    region = utilities_forms.DynamicModelMultipleChoiceField(
        queryset=Region.objects.all(), to_field_name="slug", required=False
    )
    site = utilities_forms.DynamicModelMultipleChoiceField(
        queryset=Site.objects.all(), to_field_name="slug", required=False, query_params={"region": "$region"}
    )
    rack_group_id = utilities_forms.DynamicModelMultipleChoiceField(
        queryset=RackGroup.objects.all(), required=False, label="Rack group", query_params={"site": "$site"}
    )
    rack_id = utilities_forms.DynamicModelMultipleChoiceField(
        queryset=Rack.objects.all(),
        required=False,
        label="Rack",
        null_option="None",
        query_params={
            "site": "$site",
            "group_id": "$rack_group_id",
        },
    )
    role = utilities_forms.DynamicModelMultipleChoiceField(
        queryset=DeviceRole.objects.all(), to_field_name="slug", required=False
    )
    manufacturer = utilities_forms.DynamicModelMultipleChoiceField(
        queryset=Manufacturer.objects.all(), to_field_name="slug", required=False, label="Manufacturer"
    )
    device_type_id = utilities_forms.DynamicModelMultipleChoiceField(
        queryset=DeviceType.objects.all(),
        required=False,
        label="Model",
        display_field="model",
        query_params={"manufacturer": "$manufacturer"},
    )

    platform = utilities_forms.DynamicModelMultipleChoiceField(
        queryset=Platform.objects.all(), to_field_name="slug", required=False, null_option="None"
    )
    device_id = utilities_forms.DynamicModelMultipleChoiceField(
        queryset=Device.objects.all(), required=False, null_option="None", label="Device"
    )

    def __init__(self, *args, **kwargs):
        """Required for status to work."""
        super().__init__(*args, **kwargs)
        self.fields["device_status"] = utilities_forms.DynamicModelMultipleChoiceField(
            required=False,
            queryset=Status.objects.all(),
            query_params={"content_types": Device._meta.label_lower},
            display_field="label",
            label="Device Status",
            to_field_name="slug",
        )
        self.order_fields(self.field_order)  # Reorder fields again


# ComplianceRule


class ComplianceRuleForm(NautobotModelForm):
    """Filter Form for ComplianceRule instances."""

    platform = utilities_forms.DynamicModelChoiceField(queryset=Platform.objects.all())

    class Meta:
        """Boilerplate form Meta data for compliance rule."""

        model = models.ComplianceRule
        fields = (
            "platform",
            "feature",
            "description",
            "config_ordered",
            "config_type",
            "match_config",
            "custom_compliance",
            "config_remediation",
        )


class ComplianceRuleFilterForm(NautobotFilterForm):
    """Form for ComplianceRule instances."""

    model = models.ComplianceRule

    q = forms.CharField(required=False, label="Search")
    platform = utilities_forms.DynamicModelMultipleChoiceField(
        queryset=Platform.objects.all(), to_field_name="slug", required=False, null_option="None"
    )

    feature = utilities_forms.DynamicModelMultipleChoiceField(
        queryset=models.ComplianceFeature.objects.all(), required=False
    )


class ComplianceRuleBulkEditForm(NautobotBulkEditForm):
    """BulkEdit form for ComplianceRule instances."""

    pk = forms.ModelMultipleChoiceField(queryset=models.ComplianceRule.objects.all(), widget=forms.MultipleHiddenInput)
    description = forms.CharField(max_length=200, required=False)
    config_type = forms.ChoiceField(
        required=False,
        choices=utilities_forms.add_blank_choice(ComplianceRuleConfigTypeChoice),
    )
    config_ordered = forms.NullBooleanField(required=False, widget=utilities_forms.BulkEditNullBooleanSelect())
    custom_compliance = forms.NullBooleanField(required=False, widget=utilities_forms.BulkEditNullBooleanSelect())
    config_remediation = forms.NullBooleanField(required=False, widget=utilities_forms.BulkEditNullBooleanSelect())

    class Meta:
        """Boilerplate form Meta data for ComplianceRule."""

        nullable_fields = []


class ComplianceRuleCSVForm(extras_forms.CustomFieldModelCSVForm):
    """CSV Form for ComplianceRule instances."""

    class Meta:
        """Boilerplate form Meta data for ComplianceRule."""

        model = models.ComplianceRule
        fields = models.ComplianceRule.csv_headers


# ComplianceFeature


class ComplianceFeatureForm(NautobotModelForm):
    """Filter Form for ComplianceFeature instances."""

    slug = SlugField()

    class Meta:
        """Boilerplate form Meta data for compliance feature."""

        model = models.ComplianceFeature
        fields = ("name", "slug", "description")


class ComplianceFeatureFilterForm(NautobotFilterForm):
    """Form for ComplianceFeature instances."""

    model = models.ComplianceFeature
    q = forms.CharField(required=False, label="Search")
    name = utilities_forms.DynamicModelChoiceField(queryset=models.ComplianceFeature.objects.all(), required=False)


class ComplianceFeatureBulkEditForm(NautobotBulkEditForm):
    """BulkEdit form for ComplianceFeature instances."""

    pk = forms.ModelMultipleChoiceField(
        queryset=models.ComplianceFeature.objects.all(), widget=forms.MultipleHiddenInput
    )
    description = forms.CharField(max_length=200, required=False)

    class Meta:
        """Boilerplate form Meta data for ComplianceFeature."""

        nullable_fields = []


class ComplianceFeatureCSVForm(extras_forms.CustomFieldModelCSVForm):
    """CSV Form for ComplianceFeature instances."""

    class Meta:
        """Boilerplate form Meta data for ComplianceFeature."""

        model = models.ComplianceFeature
        fields = models.ComplianceFeature.csv_headers


# ConfigRemove


class ConfigRemoveForm(NautobotModelForm):
    """Filter Form for Line Removal instances."""

    platform = utilities_forms.DynamicModelChoiceField(queryset=Platform.objects.all())

    class Meta:
        """Boilerplate form Meta data for removal feature."""

        model = models.ConfigRemove
        fields = (
            "platform",
            "name",
            "description",
            "regex",
        )


class ConfigRemoveFilterForm(NautobotFilterForm):
    """Filter Form for Line Removal."""

    model = models.ConfigRemove
    platform = utilities_forms.DynamicModelMultipleChoiceField(
        queryset=Platform.objects.all(), to_field_name="slug", required=False, null_option="None"
    )
    name = utilities_forms.DynamicModelChoiceField(
        queryset=models.ConfigRemove.objects.all(), to_field_name="name", required=False
    )


class ConfigRemoveBulkEditForm(NautobotBulkEditForm):
    """BulkEdit form for ConfigRemove instances."""

    pk = forms.ModelMultipleChoiceField(queryset=models.ConfigRemove.objects.all(), widget=forms.MultipleHiddenInput)
    description = forms.CharField(max_length=200, required=False)

    class Meta:
        """Boilerplate form Meta data for ConfigRemove."""

        nullable_fields = []


class ConfigRemoveCSVForm(extras_forms.CustomFieldModelCSVForm):
    """CSV Form for ConfigRemove instances."""

    class Meta:
        """Boilerplate form Meta data for ConfigRemove."""

        model = models.ConfigRemove
        fields = models.ConfigRemove.csv_headers


# ConfigReplace


class ConfigReplaceForm(NautobotModelForm):
    """Filter Form for Line Removal instances."""

    platform = utilities_forms.DynamicModelChoiceField(queryset=Platform.objects.all())

    class Meta:
        """Boilerplate form Meta data for removal feature."""

        model = models.ConfigReplace
        fields = (
            "platform",
            "name",
            "description",
            "regex",
            "replace",
        )


class ConfigReplaceFilterForm(NautobotFilterForm):
    """Filter Form for Line Replacement."""

    model = models.ConfigReplace

    platform = utilities_forms.DynamicModelMultipleChoiceField(
        queryset=Platform.objects.all(), to_field_name="slug", required=False, null_option="None"
    )
    name = utilities_forms.DynamicModelChoiceField(
        queryset=models.ConfigReplace.objects.all(), to_field_name="name", required=False
    )


class ConfigReplaceCSVForm(extras_forms.CustomFieldModelCSVForm):
    """CSV Form for ConfigReplace instances."""

    class Meta:
        """Boilerplate form Meta data for ConfigReplace."""

        model = models.ConfigReplace
        fields = models.ConfigReplace.csv_headers


class ConfigReplaceBulkEditForm(NautobotBulkEditForm):
    """BulkEdit form for ConfigReplace instances."""

    pk = forms.ModelMultipleChoiceField(queryset=models.ConfigReplace.objects.all(), widget=forms.MultipleHiddenInput)
    description = forms.CharField(max_length=200, required=False)

    class Meta:
        """Boilerplate form Meta data for ConfigReplace."""

        nullable_fields = []


# GoldenConfigSetting


class GoldenConfigSettingForm(NautobotModelForm):
    """Filter Form for GoldenConfigSettingForm instances."""

    dynamic_group = utilities_forms.DynamicModelChoiceField(queryset=DynamicGroup.objects.all(), required=False)

    class Meta:
        """Filter Form Meta Data for GoldenConfigSettingForm instances."""

        model = models.GoldenConfigSetting
        fields = "__all__"
        exclude = ["_custom_field_data"]  # pylint: disable=modelform-uses-exclude


class GoldenConfigSettingFilterForm(NautobotFilterForm):
    """Form for GoldenConfigSetting instances."""

    model = models.GoldenConfigSetting

    q = forms.CharField(required=False, label="Search")
    name = forms.CharField(required=False)
    weight = forms.IntegerField(required=False)
    backup_repository = forms.ModelChoiceField(
        queryset=GitRepository.objects.filter(provided_contents__contains="nautobot_golden_config.backupconfigs"),
        required=False,
    )
    intended_repository = forms.ModelChoiceField(
        queryset=GitRepository.objects.filter(provided_contents__contains="nautobot_golden_config.intendedconfigs"),
        required=False,
    )
    jinja_repository = forms.ModelChoiceField(
        queryset=GitRepository.objects.filter(provided_contents__contains="nautobot_golden_config.jinjatemplate"),
        required=False,
    )


class GoldenConfigSettingCSVForm(extras_forms.CustomFieldModelCSVForm):
    """CSV Form for GoldenConfigSetting instances."""

    class Meta:
        """Boilerplate form Meta data for GoldenConfigSetting."""

        model = models.GoldenConfigSetting
        fields = models.GoldenConfigSetting.csv_headers


class GoldenConfigSettingBulkEditForm(NautobotBulkEditForm):
    """BulkEdit form for GoldenConfigSetting instances."""

    pk = forms.ModelMultipleChoiceField(
        queryset=models.GoldenConfigSetting.objects.all(), widget=forms.MultipleHiddenInput
    )

    class Meta:
        """Boilerplate form Meta data for GoldenConfigSetting."""

        nullable_fields = []


# Remediation Setting
class RemediationSettingForm(NautobotModelForm):
    """Create/Update Form for Remediation Settings instances."""

    class Meta:
        """Boilerplate form Meta data for Remediation Settings."""

        model = models.RemediationSetting
        fields = "__all__"
        exclude = ["_custom_field_data"]  # pylint: disable=modelform-uses-exclude


class RemediationSettingFilterForm(NautobotFilterForm):
    """Filter Form for Remediation Settings."""

    model = models.RemediationSetting
    q = forms.CharField(required=False, label="Search")
    platform = utilities_forms.DynamicModelMultipleChoiceField(
        queryset=Platform.objects.all(), required=False, display_field="name", to_field_name="name"
    )
    remediation_type = forms.ChoiceField(
        choices=add_blank_choice(RemediationTypeChoice), required=False, label="Remediation Type"
    )


class RemediationSettingCSVForm(extras_forms.CustomFieldModelCSVForm):
    """CSV Form for RemediationSetting instances."""

    class Meta:
        """Boilerplate form Meta data for RemediationSetting."""

        model = models.RemediationSetting
        fields = models.RemediationSetting.csv_headers


class RemediationSettingBulkEditForm(NautobotBulkEditForm):
    """BulkEdit form for RemediationSetting instances."""

    pk = forms.ModelMultipleChoiceField(
        queryset=models.RemediationSetting.objects.all(), widget=forms.MultipleHiddenInput
    )
    remediation_type = forms.ChoiceField(choices=RemediationTypeChoice, label="Remediation Type")

    class Meta:
        """Boilerplate form Meta data for RemediationSetting."""

        nullable_fields = []


# ConfigPlan


class ConfigPlanForm(NautobotModelForm):
    """Form for ConfigPlan instances."""

    feature = utilities_forms.DynamicModelMultipleChoiceField(
        queryset=models.ComplianceFeature.objects.all(),
        display_field="name",
        required=False,
        help_text="Note: Selecting no features will generate plans for all applicable features.",
    )
    commands = forms.CharField(
        widget=forms.Textarea,
        help_text=(
            "Enter your configuration template here representing CLI configuration.<br>"
            'You may use Jinja2 templating. Example: <code>{% if "foo" in bar %}foo{% endif %}</code><br>'
            "You can also reference the device object with <code>obj</code>.<br>"
            "For example: <code>hostname {{ obj.name }}</code> or <code>ip address {{ obj.primary_ip4.host }}</code>"
        ),
    )

    tenant_group = utilities_forms.DynamicModelMultipleChoiceField(queryset=TenantGroup.objects.all(), required=False)
    tenant = utilities_forms.DynamicModelMultipleChoiceField(queryset=Tenant.objects.all(), required=False)
    # Requires https://github.com/nautobot/nautobot-plugin-golden-config/issues/430
    # location = utilities_forms.DynamicModelMultipleChoiceField(queryset=Location.objects.all(), required=False)
    region = utilities_forms.DynamicModelMultipleChoiceField(queryset=Region.objects.all(), required=False)
    site = utilities_forms.DynamicModelMultipleChoiceField(queryset=Site.objects.all(), required=False)
    rack_group = utilities_forms.DynamicModelMultipleChoiceField(queryset=RackGroup.objects.all(), required=False)
    rack = utilities_forms.DynamicModelMultipleChoiceField(queryset=Rack.objects.all(), required=False)
    role = utilities_forms.DynamicModelMultipleChoiceField(queryset=DeviceRole.objects.all(), required=False)
    manufacturer = utilities_forms.DynamicModelMultipleChoiceField(queryset=Manufacturer.objects.all(), required=False)
    platform = utilities_forms.DynamicModelMultipleChoiceField(queryset=Platform.objects.all(), required=False)
    device_type = utilities_forms.DynamicModelMultipleChoiceField(queryset=DeviceType.objects.all(), required=False)
    device = utilities_forms.DynamicModelMultipleChoiceField(queryset=Device.objects.all(), required=False)
    tag = utilities_forms.DynamicModelMultipleChoiceField(
        queryset=Tag.objects.all(), query_params={"content_types": "dcim.device"}, required=False
    )
    status = utilities_forms.DynamicModelMultipleChoiceField(
        queryset=Status.objects.all(), query_params={"content_types": "dcim.device"}, required=False
    )

    def __init__(self, *args, **kwargs):
        """Method to get data from Python -> Django template -> JS  in support of toggle form fields."""
        super().__init__(*args, **kwargs)
        hide_form_data = [
            {
                "event_field": "id_plan_type",
                "values": [
                    {"name": "manual", "show": ["id_commands"], "hide": ["id_feature"]},
                    {"name": "missing", "show": ["id_feature"], "hide": ["id_commands"]},
                    {"name": "intended", "show": ["id_feature"], "hide": ["id_commands"]},
                    {"name": "remediation", "show": ["id_feature"], "hide": ["id_commands"]},
                    {"name": "", "show": [], "hide": ["id_commands", "id_feature"]},
                ],
            }
        ]
        # Example of how to use this `JSON.parse('{{ form.hide_form_data|safe }}')`
        self.hide_form_data = json.dumps(hide_form_data)

    class Meta:
        """Boilerplate form Meta data for ConfigPlan."""

        model = models.ConfigPlan
        fields = "__all__"
        exclude = ["_custom_field_data"]  # pylint: disable=modelform-uses-exclude


class ConfigPlanUpdateForm(NautobotModelForm):
    """Form for ConfigPlan instances."""

    status = utilities_forms.DynamicModelChoiceField(
        queryset=Status.objects.all(),
        query_params={"content_types": models.ConfigPlan._meta.label_lower},
    )
    tags = utilities_forms.DynamicModelMultipleChoiceField(
        queryset=Tag.objects.all(), query_params={"content_types": "dcim.device"}, required=False
    )

    class Meta:
        """Boilerplate form Meta data for ConfigPlan."""

        model = models.ConfigPlan
        fields = (
            "status",
            "change_control_id",
            "change_control_url",
<<<<<<< HEAD
            "tags",
=======
            "status",
            "tag",
>>>>>>> 71dc3e5d
        )


class ConfigPlanFilterForm(NautobotFilterForm):
    """Filter Form for ConfigPlan."""

    model = models.ConfigPlan

    q = forms.CharField(required=False, label="Search")
    device_id = utilities_forms.DynamicModelMultipleChoiceField(
        queryset=Device.objects.all(), required=False, null_option="None", label="Device"
    )
    created__lte = forms.DateTimeField(label="Created Before", required=False, widget=DatePicker())
    created__gte = forms.DateTimeField(label="Created After", required=False, widget=DatePicker())
    plan_type = forms.ChoiceField(
        choices=add_blank_choice(ConfigPlanTypeChoice), required=False, widget=forms.Select(), label="Plan Type"
    )
    feature = utilities_forms.DynamicModelMultipleChoiceField(
        queryset=models.ComplianceFeature.objects.all(),
        required=False,
        null_option="None",
        label="Feature",
        to_field_name="name",
    )
    change_control_id = forms.CharField(required=False, label="Change Control ID")
    job_result_id = utilities_forms.DynamicModelMultipleChoiceField(
        queryset=JobResult.objects.all(),
        query_params={"nautobot_golden_config_config_plan_null": True},
        label="Job Result",
        required=False,
        display_field="id",
    )
    status = utilities_forms.DynamicModelMultipleChoiceField(
        required=False,
        queryset=Status.objects.all(),
        query_params={"content_types": models.ConfigPlan._meta.label_lower},
        display_field="label",
        label="Status",
        to_field_name="name",
    )
    tag = TagFilterField(model)


class ConfigPlanBulkEditForm(extras_forms.TagsBulkEditFormMixin, NautobotBulkEditForm):
    """BulkEdit form for ConfigPlan instances."""

    pk = forms.ModelMultipleChoiceField(queryset=models.ConfigPlan.objects.all(), widget=forms.MultipleHiddenInput)
    status = utilities_forms.DynamicModelChoiceField(
        queryset=Status.objects.all(),
        query_params={"content_types": models.ConfigPlan._meta.label_lower},
        required=False,
    )
    change_control_id = forms.CharField(required=False, label="Change Control ID")
    change_control_url = forms.URLField(required=False, label="Change Control URL")

    class Meta:
        """Boilerplate form Meta data for ConfigPlan."""

        nullable_fields = [
            "change_control_id",
            "change_control_url",
            "tags",
        ]<|MERGE_RESOLUTION|>--- conflicted
+++ resolved
@@ -523,15 +523,10 @@
 
         model = models.ConfigPlan
         fields = (
-            "status",
             "change_control_id",
             "change_control_url",
-<<<<<<< HEAD
+            "status",
             "tags",
-=======
-            "status",
-            "tag",
->>>>>>> 71dc3e5d
         )
 
 
