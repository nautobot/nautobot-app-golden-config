"""Helper functions."""

# pylint: disable=raise-missing-from
import json
from copy import deepcopy

from django.conf import settings
from django.contrib import messages
from django.db.models import Q
from django.db.utils import ProgrammingError
from django.template import engines
from django.urls import reverse
from django.utils.html import format_html
from jinja2 import exceptions as jinja_errors
from jinja2.sandbox import SandboxedEnvironment
from lxml import etree
from nautobot.core.utils.data import render_jinja2
from nautobot.dcim.filters import DeviceFilterSet
from nautobot.dcim.models import Device
from nautobot.extras.choices import DynamicGroupTypeChoices
from nautobot.extras.models import Job
from nornir_nautobot.exceptions import NornirNautobotException

from nautobot_golden_config import config as app_config
from nautobot_golden_config import models
from nautobot_golden_config.error_codes import ERROR_CODES
from nautobot_golden_config.utilities import utils
from nautobot_golden_config.utilities.constant import ENABLE_SOTAGG, JINJA_ENV

FRAMEWORK_METHODS = {
    "default": utils.default_framework,
    "get_config": utils.get_config_framework,
    "merge_config": utils.merge_config_framework,
    "replace_config_framework": utils.replace_config_framework,
}

FIELDS_PK = {
    "platform",
    "tenant_group",
    "tenant",
    "location",
    "role",
    "rack",
    "rack_group",
    "manufacturer",
    "device_type",
}

FIELDS_NAME = {"tags", "status"}


def get_job_filter(data=None):
    """Helper function to return a the filterable list of OS's based on platform.name and a specific custom value."""
    if not data:
        data = {}
    query = {}

    # Translate instances from FIELDS set to list of primary keys
    for field in FIELDS_PK:
        if data.get(field):
            query[field] = data[field].values_list("pk", flat=True)

    # Translate instances from FIELDS set to list of names
    for field in FIELDS_NAME:
        if data.get(field):
            query[field] = data[field].values_list("name", flat=True)

    # Handle case where object is from single device run all.
    if data.get("device") and isinstance(data["device"], Device):
        query.update({"id": [str(data["device"].pk)]})
    elif data.get("device"):
        query.update({"id": data["device"].values_list("pk", flat=True)})

    raw_qs = Q()
    # If scope is set to {} do not loop as all devices are in scope.
    if not models.GoldenConfigSetting.objects.filter(
        dynamic_group__filter__iexact="{}", dynamic_group__group_type=DynamicGroupTypeChoices.TYPE_DYNAMIC_FILTER
    ).exists():
        for obj in models.GoldenConfigSetting.objects.all():
            raw_qs = raw_qs | obj.dynamic_group.generate_query()

    base_qs = Device.objects.filter(raw_qs)

    if not base_qs.exists():
        raise NornirNautobotException(
            "`E3015:` The base queryset didn't find any devices. Please check the Golden Config Setting scope."
        )

    devices_filtered = DeviceFilterSet(data=query, queryset=base_qs)

    if not devices_filtered.qs.exists():
        raise NornirNautobotException(
            "`E3016:` The provided job parameters didn't match any devices detected by the Golden Config scope. Please check the scope defined within Golden Config Settings or select the correct job parameters to correctly match devices."
        )
    devices_no_platform = devices_filtered.qs.filter(platform__isnull=True)
    if devices_no_platform.exists():
        raise NornirNautobotException(
            f"`E3017:` The following device(s) {', '.join([device.name for device in devices_no_platform])} have no platform defined. Platform is required."
        )

    return devices_filtered.qs


def null_to_empty(val):
    """Convert to empty string if the value is currently null."""
    if not val:
        return ""
    return val


def get_django_env():
    """Load Django Jinja filters from the Django jinja template engine, and add them to the jinja_env.

    Returns:
        SandboxedEnvironment
    """
    # Use a custom Jinja2 environment instead of Django's to avoid HTML escaping
    jinja_env = SandboxedEnvironment(**JINJA_ENV)
    jinja_env.filters = engines["jinja"].env.filters
    return jinja_env


def render_jinja_template(obj, logger, template):
    """
    Helper function to render Jinja templates.

    Args:
        obj (Device): The Device object from Nautobot.
        logger (logging.logger): Logger to log error messages to.
        template (str): A Jinja2 template to be rendered.

    Returns:
        str: The ``template`` rendered.

    Raises:
        NornirNautobotException: When there is an error rendering the ``template``.
    """
    try:
        return render_jinja2(template_code=template, context={"obj": obj})
    except jinja_errors.UndefinedError as error:
        error_msg = (
            "`E3019:` Jinja encountered and UndefinedError`, check the template for missing variable definitions.\n"
            f"Template:\n{template}\n"
            f"Original Error: {error}"
        )
        logger.error(error_msg, extra={"object": obj})
        raise NornirNautobotException(error_msg)

    except jinja_errors.TemplateSyntaxError as error:  # Also catches subclass of TemplateAssertionError
        error_msg = (
            f"`E3020:` Jinja encountered a SyntaxError at line number {error.lineno},"
            f"check the template for invalid Jinja syntax.\nTemplate:\n{template}\n"
            f"Original Error: {error}"
        )
        logger.error(error_msg, extra={"object": obj})
        raise NornirNautobotException(error_msg)
    # Intentionally not catching TemplateNotFound errors since template is passes as a string and not a filename
    except jinja_errors.TemplateError as error:  # Catches all remaining Jinja errors
        error_msg = (
            "`E3021:` Jinja encountered an unexpected TemplateError; check the template for correctness\n"
            f"Template:\n{template}\n"
            f"Original Error: {error}"
        )
        logger.error(error_msg, extra={"object": obj})
        raise NornirNautobotException(error_msg)


def get_device_to_settings_map(queryset):
    """Helper function to map settings to devices."""
    device_to_settings_map = {}
    update_dynamic_groups_cache()
    for device in queryset:
        dynamic_group = device.dynamic_groups.exclude(golden_config_setting__isnull=True).order_by(
            "-golden_config_setting__weight"
        )
        if dynamic_group.exists():
            device_to_settings_map[device.id] = dynamic_group.first().golden_config_setting
    return device_to_settings_map


def get_json_config(config):
    """Helper to JSON load config files."""
    try:
        return json.loads(config)
    except json.decoder.JSONDecodeError:
        return None


def get_xml_config(config):
    """Helper to parse XML config files."""
    try:
        parser = etree.XMLParser(remove_blank_text=True)
        return etree.fromstring(config, parser=parser)  # noqa: S320
    except etree.ParseError:
        return None


def list_to_string(items):
    """Helper function to set the proper list of items sentence."""
    if len(items) == 1:
        return items[0]
    if len(items) == 2:  # noqa: PLR2004
        return " and ".join(items)
    return ", ".join(items[:-1]) + " and " + items[-1]


def add_message(combo_check, request):
    """Helper function to abstract the adding a message that the job is not enabled."""
    multiple_messages = []
    for item in combo_check:
        _job, feature_enabled = item
        job = Job.objects.filter(module_name="nautobot_golden_config.jobs", job_class_name=_job).first()
        if not job:
            continue
        if not isinstance(feature_enabled, list):
            feature_enabled = [feature_enabled]
        if not job.enabled and any(feature_enabled):
            multiple_messages.append(f"<a href='{reverse('extras:job_edit', kwargs={'pk': job.pk})}'>{job.name}</a>")
    if multiple_messages:
        messages.warning(request, format_html(f"The Job(s) {list_to_string(multiple_messages)} are not yet enabled."))


def dispatch_params(method, platform, logger):
    """Utility method to map user defined platform network_driver to netutils named entity."""
    custom_dispatcher = settings.PLUGINS_CONFIG[app_config.name].get("custom_dispatcher", {})
    params = {"method": method}

    # If there is a custom driver we can simply return that
    if custom_dispatcher.get(platform):
        params["custom_dispatcher"] = custom_dispatcher[platform]
        params["framework"] = ""
        return params
    # Otherwise we are checking in order of:
    #   1. method & driver
    #   2. method & all
    #   3. default and driver
    #   4. default & all
    if FRAMEWORK_METHODS.get(method) and FRAMEWORK_METHODS[method]().get(platform):
        params["framework"] = FRAMEWORK_METHODS[method]()[platform]
    elif FRAMEWORK_METHODS.get(method) and FRAMEWORK_METHODS[method]().get("all"):
        params["framework"] = FRAMEWORK_METHODS[method]()["all"]
    elif utils.default_framework().get(platform):
        params["framework"] = utils.default_framework()[platform]
    elif utils.default_framework().get("all"):
        params["framework"] = utils.default_framework()["all"]
    if not params.get("framework"):
        error_msg = "`E3022:` Could not find a valid framework (e.g. netmiko) given a method (e.g. merge_config) and a driver (e.g. cisco_ios)."
        logger.error(error_msg)
        raise NornirNautobotException(error_msg)
    return params


def get_xml_subtree_with_full_path(config_xml, match_config):
    """
    Extracts a subtree from an XML configuration based on a provided XPath expression and rebuilds the full path from the root.

    Args:
        config_xml (etree.Element): The root of the XML configuration from which to extract the subtree.
        match_config (str): An XPath expression that specifies the elements to include in the subtree.

    Returns:
        str: The XML subtree as a string, including all elements specified by the XPath expression and their full paths from the root.
    """
    config_elements = config_xml.xpath(match_config)
    new_root = etree.Element(config_xml.tag)
    for element in config_elements:
        current_element = new_root
        for parent in reversed(list(element.iterancestors())):  # from root to parent
            if parent is config_xml:  # skip the root
                continue
            copied_parent = deepcopy(parent)
            copied_parent[:] = []  # remove children
            current_element.append(copied_parent)
            current_element = copied_parent
        current_element.append(deepcopy(element))
    return etree.tostring(new_root, encoding="unicode", pretty_print=True)


def update_dynamic_groups_cache():
    """Update dynamic group cache for all golden config dynamic groups."""
    if not settings.PLUGINS_CONFIG[app_config.name].get("_manual_dynamic_group_mgmt"):
        for setting in models.GoldenConfigSetting.objects.all():
            setting.dynamic_group.update_cached_members()


<<<<<<< HEAD
class GoldenConfigDefaults:
    """Lightweight stand-in for GoldenConfigSetting rows if none exist or DB is unmigrated."""

    def __init__(self, defaults_dict):
        """Store each default key as an attribute on self, so that code can use `gc_settings.backup_enabled` as normal."""
        settings_mapper = {
            "enable_backup": "backup_enabled",
            "enable_intended": "intended_enabled",
            "enable_compliance": "compliance_enabled",
            "enable_plan": "plan_enabled",
            "enable_deploy": "deploy_enabled",
        }
        for key, value in defaults_dict.items():
            if settings_mapper.get(key):
                setattr(self, settings_mapper.get(key), value)

    def __str__(self):
        """GoldenConfigDefaults string repreentation."""
        return "<GoldenConfigDefaults fallback>"


def get_golden_config_settings():
    """Return the first GoldenConfigSetting in the database if it exists; otherwise return a fallback object that uses GoldenConfig.default_settings."""
    try:
        db_instance = models.GoldenConfigSetting.objects.first()
        if db_instance:
            return db_instance
    except ProgrammingError:
        # Table doesn't exist yet, or other DB issues
        pass

    # Fall back to default settings if no DB row is available
    return GoldenConfigDefaults(app_config.default_settings)


def verify_feature_enabled(logger, feature_name, gc_settings, required_settings=None):
    """Verify if a feature is enabled and has required settings.

    Args:
        logger: Logger instance
        feature_name: Name of the feature to check (backup, intended, compliance, etc)
        gc_settings: GoldenConfigSetting instance
        required_settings: List of required setting attributes for this feature

    Raises:
        NornirNautobotException: If feature is disabled or missing required settings
    """
    feature_enabled = getattr(gc_settings, f"{feature_name}_enabled", False)
    if not feature_enabled:
        error_msg = f"`E3032:` The {feature_name} feature is disabled in Golden Config settings."
        logger.error(error_msg)
        raise NornirNautobotException(error_msg)

    if required_settings:
        missing_settings = []
        for setting in required_settings:
            if not getattr(gc_settings, setting, None):
                missing_settings.append(setting)

        if missing_settings:
            if feature_name == "intended" and "sot_agg_query" in missing_settings and not ENABLE_SOTAGG:
                # Skip SOT aggregation query check if the feature is disabled
                missing_settings.remove("sot_agg_query")

            if missing_settings:  # Check again in case we removed the only missing setting
                error_msg = f"`E3033:` Missing required settings for {feature_name}: {', '.join(missing_settings)}"
                logger.error(error_msg)
                raise NornirNautobotException(error_msg)


def verify_config_plan_eligibility(logger, device, gc_settings):
    """Verify if a device is eligible for config plan operations.

    Args:
        logger: Logger instance
        device: Device instance
        gc_settings: GoldenConfigSetting instance

    Raises:
        NornirNautobotException: If device is not eligible for config plans
    """
    if not gc_settings.plan_enabled:
        error_msg = "`E3034:` Config plan creation is disabled in Golden Config settings."
        logger.error(error_msg)
        raise NornirNautobotException(error_msg)

    # Check if device is in scope
    device_settings = get_device_to_settings_map(device)
    if not device_settings:
        error_msg = f"`E3035:` Device {device.name} is not in scope for config plans."
        logger.error(error_msg)
        raise NornirNautobotException(error_msg)


def verify_deployment_eligibility(logger, config_plan, gc_settings):
    """Verify if a config plan is eligible for deployment.

    Args:
        logger: Logger instance
        config_plan: ConfigPlan instance
        gc_settings: GoldenConfigSetting instance

    Raises:
        NornirNautobotException: If deployment is not allowed
    """
    if not gc_settings.deploy_enabled:
        error_msg = "`E3036:` Configuration deployment is disabled in Golden Config settings."
        logger.error(error_msg)
        raise NornirNautobotException(error_msg)

    # Check if device is still in scope
    device_settings = get_device_to_settings_map(config_plan.device)
    if not device_settings:
        error_msg = f"`E3037:` Device {config_plan.device.name} is no longer in scope for deployments."
        logger.error(error_msg)
        raise NornirNautobotException(error_msg)


class CustomFilterSettings:
    """
    Helper class to filter and group devices based on their Golden Config settings.

    Provides compatibility with existing code while adding enhanced device filtering.
    """

    def __init__(self, queryset):
        """
        Initialize with a device queryset.

        Args:
            queryset: Django queryset of Device objects
        """
        self.queryset = queryset
        self._filtered_queryset = deepcopy(queryset)
        self._device_to_settings_maps = set()
        self._excluded_devices = []

    @property
    def device_to_settings_maps(self):
        """Get mapping of devices to their settings, lazy loaded."""
        if len(self._device_to_settings_maps) == 0:
            self._device_to_settings_maps = set(get_device_to_settings_map(self.queryset).values())
        return self._device_to_settings_maps

    def exclude_devices(self, devices):
        """
        Exclude devices from the queryset.

        Args:
            devices: List of Device objects to exclude
        """
        return self._excluded_devices.extend(devices)

    @property
    def filtered_queryset(self):
        """Get the filtered queryset."""
        return self._filtered_queryset.exclude(pk__in=self._excluded_devices)

    def verify_feature_enabled(self, logger, feature_name, required_settings=None):
        """
        Drop-in replacement for the original verify_feature_enabled function.

        This maintains compatibility with existing tests by using a representative
        setting to generate the exact same error messages.

        Args:
            logger: Logger instance
            feature_name: Feature name to check (backup, intended, compliance)
            required_settings: List of setting attributes that should be populated

        Raises:
            NornirNautobotException: If feature is disabled or required settings are missing
        """
        for setting in self.device_to_settings_maps:
            try:
                verify_feature_enabled(logger, feature_name, setting, required_settings)
            except NornirNautobotException as error:
                if any(code in str(error) for code in ["E3032", "E3033"]):
                    if hasattr(setting, "dynamic_group") and len(setting.dynamic_group.members) > 0:
                        self.exclude_devices([device.pk for device in setting.dynamic_group.members])
                raise error
=======
def get_error_message(error_code, **kwargs):
    """Get the error message for a given error code.

    Args:
        error_code (str): The error code.
        **kwargs: Any additional context data to be interpolated in the error message.

    Returns:
        str: The constructed error message.
    """
    try:
        error_message = ERROR_CODES.get(error_code, ERROR_CODES["E3XXX"]).error_message.format(**kwargs)
    except KeyError as missing_kwarg:
        error_message = f"Error Code was found, but failed to format, message expected kwarg `{missing_kwarg}`."
    except Exception:  # pylint: disable=broad-except
        error_message = "Error Code was found, but failed to format message, unknown cause."
    return f"{error_code}: {error_message}"
>>>>>>> 85cc7585
<|MERGE_RESOLUTION|>--- conflicted
+++ resolved
@@ -283,7 +283,6 @@
             setting.dynamic_group.update_cached_members()
 
 
-<<<<<<< HEAD
 class GoldenConfigDefaults:
     """Lightweight stand-in for GoldenConfigSetting rows if none exist or DB is unmigrated."""
 
@@ -465,7 +464,8 @@
                     if hasattr(setting, "dynamic_group") and len(setting.dynamic_group.members) > 0:
                         self.exclude_devices([device.pk for device in setting.dynamic_group.members])
                 raise error
-=======
+
+
 def get_error_message(error_code, **kwargs):
     """Get the error message for a given error code.
 
@@ -482,5 +482,4 @@
         error_message = f"Error Code was found, but failed to format, message expected kwarg `{missing_kwarg}`."
     except Exception:  # pylint: disable=broad-except
         error_message = "Error Code was found, but failed to format message, unknown cause."
-    return f"{error_code}: {error_message}"
->>>>>>> 85cc7585
+    return f"{error_code}: {error_message}"