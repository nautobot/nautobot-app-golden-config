--- conflicted
+++ resolved
@@ -28,13 +28,8 @@
 ]
 
 [tool.poetry.dependencies]
-<<<<<<< HEAD
 python = ">=3.8,<4.0"
-deepdiff = ">=5.5.0,>=6.2.0"
-=======
-python = "^3.7"
 deepdiff = ">=5.5.0,!=6.0,!=6.1,<7"
->>>>>>> 1647ee9d
 django-pivot = "^1.8.1"
 matplotlib = "^3.3.2"
 nautobot = ">=1.5.3"
