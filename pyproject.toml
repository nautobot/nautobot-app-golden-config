[tool.poetry]
name = "nautobot-golden-config"
version = "1.5.0"
description = "A plugin for configuration on nautobot"
authors = ["Network to Code, LLC", "<opensource@networktocode.com>"]

license = "Apache-2.0"

readme = "README.md"
homepage = "https://github.com/nautobot/nautobot-plugin-golden-config"
repository = "https://github.com/nautobot/nautobot-plugin-golden-config"
documentation = "https://github.com/nautobot/nautobot-plugin-golden-config"
keywords = ["nautobot", "nautobot-plugin"]
include = [
    "LICENSE",
    "README.md",
]
classifiers = [
    "Intended Audience :: Developers",
    "Development Status :: 5 - Production/Stable",
    "Programming Language :: Python :: 3",
    "Programming Language :: Python :: 3.8",
    "Programming Language :: Python :: 3.9",
    "Programming Language :: Python :: 3.10",
    "Programming Language :: Python :: 3.11",
]
packages = [
    { include = "nautobot_golden_config" },
]

[tool.poetry.urls]
"Changelog" = "https://docs.nautobot.com/projects/golden-config/en/latest/admin/release_notes/"
"Bug Tracker" = "https://github.com/nautobot/nautobot-plugin-golden-config/issues"

[tool.poetry.dependencies]
<<<<<<< HEAD
python = ">=3.8,<4.0"
deepdiff = ">=5.5.0,!=6.0,!=6.1,<7"
django-pivot = "^1.8.1"
matplotlib = "^3.3.2"
nautobot = "^1.5.14"
=======
python = ">=3.8,<3.12"
deepdiff = ">=5.5.0,!=6.0,!=6.1,<7"
django-pivot = "^1.8.1"
matplotlib = "^3.3.2"
nautobot = "^1.6.1"
>>>>>>> 3231faeb
nautobot-plugin-nornir = ">=1.0.0"
netutils = "^1.5.0"

# Already a dependecy of nautobot-plugin-nornir, but adding the required minimum version needed
nornir-nautobot = "^2.6.0"
hier-config = "^2.2.2"
nautobot-capacity-metrics = "2.0.0"

[tool.poetry.group.dev.dependencies]
bandit = "*"
# Black 23.x.x configuration changes and migration files are taken into account
black = "*"
django-debug-toolbar = "*"
# we need to pin flake8 because of package dependencies that cause it to downgrade and
# therefore cause issues with linting since older versions do not take .flake8 as config
flake8 = "^3.9.2"
invoke = "*"
pydocstyle = "*"
pylint = "*"
pylint-django = "*"
yamllint = "*"
Markdown = "*"
# Rendering docs to HTML
mkdocs = "1.5.2"
# Material for MkDocs theme
mkdocs-material = "9.2.4"
# Render custom markdown for version added/changed/remove notes
mkdocs-version-annotations = "1.0.0"
# Automatic documentation from sources, for MkDocs
mkdocstrings = "0.22.0"
mkdocstrings-python = "1.5.2"

[tool.black]
line-length = 120
<<<<<<< HEAD
target-version = ['py38']
=======
target-version = ['py38', 'py39', 'py310', 'py311']
>>>>>>> 3231faeb
include = '\.pyi?$'
exclude = '''
(
  /(
      \.eggs         # exclude a few common directories in the
    | \.git          # root of the project
    | \.hg
    | \.mypy_cache
    | \.tox
    | \.venv
    | _build
    | buck-out
    | build
    | dist
  )/
  | settings.py     # This is where you define files that should not be stylized by black
                     # the root of the project
)
'''

[tool.pylint.master]
# Include the pylint_django plugin to avoid spurious warnings about Django patterns
load-plugins="pylint_django"
ignore=["jinja_filters.py", ".venv"]

[tool.pylint.basic]
# No docstrings required for private methods (Pylint default), or for test_ functions, or for inner Meta classes.
no-docstring-rgx="^(_|test_|Meta$)"

[tool.pylint.messages_control]
# Line length is enforced by Black, so pylint doesn't need to check it.
# Pylint and Black disagree about how to format multi-line arrays; Black wins.
disable = """,
    line-too-long,
    too-few-public-methods,
    duplicate-code,
    """

[tool.pylint.miscellaneous]
# Don't flag TODO as a failure, let us commit with things that still need to be done in the code
notes = """,
    FIXME,
    XXX,
    """

[tool.pydocstyle]
convention = "google"
inherit = false
match = "(?!__init__).*\\.py"
match-dir = "(?!tests|migrations|development)[^\\.].*"
# D212 is enabled by default in google convention, and complains if we have a docstring like:
# """
# My docstring is on the line after the opening quotes instead of on the same line as them.
# """
# We've discussed and concluded that we consider this to be a valid style choice.
add_ignore = "D212,D417"

[build-system]
requires = ["poetry_core>=1.0.0"]
build-backend = "poetry.core.masonry.api"

[tool.pytest.ini_options]
testpaths = [
    "tests"
]
addopts = "-vv --doctest-modules"<|MERGE_RESOLUTION|>--- conflicted
+++ resolved
@@ -33,19 +33,11 @@
 "Bug Tracker" = "https://github.com/nautobot/nautobot-plugin-golden-config/issues"
 
 [tool.poetry.dependencies]
-<<<<<<< HEAD
-python = ">=3.8,<4.0"
-deepdiff = ">=5.5.0,!=6.0,!=6.1,<7"
-django-pivot = "^1.8.1"
-matplotlib = "^3.3.2"
-nautobot = "^1.5.14"
-=======
 python = ">=3.8,<3.12"
 deepdiff = ">=5.5.0,!=6.0,!=6.1,<7"
 django-pivot = "^1.8.1"
 matplotlib = "^3.3.2"
 nautobot = "^1.6.1"
->>>>>>> 3231faeb
 nautobot-plugin-nornir = ">=1.0.0"
 netutils = "^1.5.0"
 
@@ -80,11 +72,7 @@
 
 [tool.black]
 line-length = 120
-<<<<<<< HEAD
-target-version = ['py38']
-=======
 target-version = ['py38', 'py39', 'py310', 'py311']
->>>>>>> 3231faeb
 include = '\.pyi?$'
 exclude = '''
 (
