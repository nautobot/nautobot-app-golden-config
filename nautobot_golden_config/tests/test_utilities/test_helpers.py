"""Unit tests for nautobot_golden_config utilities helpers."""

<<<<<<< HEAD
import unittest
from unittest.mock import patch, MagicMock

from django.test import TestCase
from nautobot.dcim.models import Device
=======
from unittest.mock import patch, MagicMock

from django.test import TestCase
>>>>>>> 12d38ab4

from nornir_nautobot.exceptions import NornirNautobotException
from nornir_nautobot.utils.logger import NornirLogger
from jinja2 import exceptions as jinja_errors
<<<<<<< HEAD
=======

from nautobot.dcim.models import Device
>>>>>>> 12d38ab4
from nautobot.extras.models import GitRepository
from nautobot_golden_config.models import GoldenConfigSetting
from nautobot_golden_config.tests.conftest import create_device, create_orphan_device, create_helper_repo
from nautobot_golden_config.utilities.helper import null_to_empty, render_jinja_template, get_repository_working_dir


# pylint: disable=no-self-use


class HelpersTest(TestCase):
    """Test Helper Functions."""

    def setUp(self):
        """Setup a reusable mock object to pass into GitRepo."""
        self.repository_obj = MagicMock()
        self.repository_obj.path = "/fake/path"
        GitRepository.objects.all().delete()
        create_helper_repo(name="backup-parent_region-1", provides="backupconfigs")
        create_helper_repo(name="intended-parent_region-1", provides="intendedconfigs")
        create_helper_repo(name="test-jinja-repo", provides="jinjatemplate")
        self.global_settings = GoldenConfigSetting.objects.first()
        self.global_settings.backup_repository.set([GitRepository.objects.get(name="backup-parent_region-1")])
        self.global_settings.intended_repository.set([GitRepository.objects.get(name="intended-parent_region-1")])
        self.global_settings.jinja_repository = GitRepository.objects.get(name="test-jinja-repo")
        self.global_settings.backup_repository_template = "backup-{{ obj.site.region.parent.slug }}"
        self.global_settings.intended_repository_template = "intended-{{ obj.site.region.parent.slug }}"
        # Device.objects.all().delete()
        create_device(name="test_device")
        create_orphan_device(name="orphan_device")
        self.job_result = MagicMock()
        self.data = MagicMock()
        self.logger = NornirLogger(__name__, self.job_result, self.data)

    def test_null_to_empty_null(self):
        """Ensure None returns with empty string."""
        result = null_to_empty(None)
        self.assertEqual(result, "")

    def test_null_to_empty_val(self):
        """Ensure if not None input is returned."""
        result = null_to_empty("test")
        self.assertEqual(result, "test")

    @patch("nautobot.dcim.models.Device")
    def test_render_jinja_template_success(self, mock_device):
        """Simple success test to return template."""
        worker = render_jinja_template(mock_device, "logger", "fake-template-contents")
        self.assertEqual(worker, "fake-template-contents")

    @patch("nautobot.dcim.models.Device")
    def test_render_jinja_template_success_render_context(self, mock_device):
        """Test that device object is passed to template context."""
        platform = "mock_platform"
        mock_device.platform = platform
        rendered_template = render_jinja_template(mock_device, "logger", "{{ obj.platform }}")
        self.assertEqual(rendered_template, platform)

    @patch("nautobot.dcim.models.Device")
    def test_render_jinja_template_success_with_filter(self, mock_device):
        """Test custom template and jinja filter are accessible."""
        rendered_template = render_jinja_template(mock_device, "logger", "{{ data | return_a }}")
        self.assertEqual(rendered_template, "a")

    @patch("nornir_nautobot.utils.logger.NornirLogger")
    @patch("nautobot.dcim.models.Device", spec=Device)
    def test_render_jinja_template_exceptions_undefined(self, mock_device, mock_nornir_logger):
        """Use fake obj key to cause UndefinedError from Jinja2 Template."""
        with self.assertRaises(NornirNautobotException):
            with self.assertRaises(jinja_errors.UndefinedError):
                render_jinja_template(mock_device, mock_nornir_logger, "{{ obj.fake }}")
        mock_nornir_logger.log_failure.assert_called_once()

    @patch("nornir_nautobot.utils.logger.NornirLogger")
    @patch("nautobot.dcim.models.Device")
    def test_render_jinja_template_exceptions_syntaxerror(self, mock_device, mock_nornir_logger):
        """Use invalid templating to cause TemplateSyntaxError from Jinja2 Template."""
        with self.assertRaises(NornirNautobotException):
            with self.assertRaises(jinja_errors.TemplateSyntaxError):
                render_jinja_template(mock_device, mock_nornir_logger, "{{ obj.fake }")
        mock_nornir_logger.log_failure.assert_called_once()

    @patch("nornir_nautobot.utils.logger.NornirLogger")
    @patch("nautobot.dcim.models.Device")
    @patch("nautobot_golden_config.utilities.helper.render_jinja2")
    def test_render_jinja_template_exceptions_templateerror(self, template_mock, mock_device, mock_nornir_logger):
        """Cause issue to cause TemplateError form Jinja2 Template."""
        with self.assertRaises(NornirNautobotException):
            with self.assertRaises(jinja_errors.TemplateError):
                template_mock.side_effect = jinja_errors.TemplateRuntimeError
                render_jinja_template(mock_device, mock_nornir_logger, "template")
        mock_nornir_logger.log_failure.assert_called_once()

    def test_get_backup_repository_working_dir_success(self):
        """Verify that we successfully look up the path from a provided repo object."""
        repo_type = "backup"
        result = get_repository_working_dir(
            self.repository_obj, repo_type, Device.objects.get(name="test_device"), self.logger, self.global_settings
        )
<<<<<<< HEAD
        self.assertEquals(result, "/opt/nautobot/git/backup-parent_region-1")
=======
        self.assertEqual(result, "/opt/nautobot/git/backup-parent_region-1")
>>>>>>> 12d38ab4

    def test_get_intended_repository_working_dir_success(self):
        """Verify that we successfully look up the path from a provided repo object."""
        repo_type = "intended"
        result = get_repository_working_dir(
            self.repository_obj, repo_type, Device.objects.get(name="test_device"), self.logger, self.global_settings
        )
<<<<<<< HEAD
        self.assertEquals(result, "/opt/nautobot/git/intended-parent_region-1")
=======
        self.assertEqual(result, "/opt/nautobot/git/intended-parent_region-1")
>>>>>>> 12d38ab4

    def test_get_backup_repository_working_dir_no_match(self):
        """Verify that we return the correct error when there is no matching backup repo."""
        repo_type = "backup"
        logger = MagicMock()
        result = get_repository_working_dir(
            self.repository_obj, repo_type, Device.objects.get(name="orphan_device"), logger, self.global_settings
        )
<<<<<<< HEAD
        self.assertEquals(result, "/fake/path")
        self.assertEquals(logger.log_failure.call_count, 1)
        self.assertEquals(
=======
        self.assertEqual(result, "/fake/path")
        self.assertEqual(logger.log_failure.call_count, 1)
        self.assertEqual(
>>>>>>> 12d38ab4
            logger.log_failure.call_args[0][1],
            "There is no repository slug matching 'backup-parent_region-4' for device. Verify the matching rule and configured Git repositories.",
        )

    def test_get_intended_repository_working_dir_no_match(self):
        """Verify that we return the correct error when there is no matching intended repo."""
        repo_type = "intended"
        logger = MagicMock()
        result = get_repository_working_dir(
            self.repository_obj, repo_type, Device.objects.get(name="orphan_device"), logger, self.global_settings
        )
<<<<<<< HEAD
        self.assertEquals(result, "/fake/path")
        self.assertEquals(logger.log_failure.call_count, 1)
        self.assertEquals(
=======
        self.assertEqual(result, "/fake/path")
        self.assertEqual(logger.log_failure.call_count, 1)
        self.assertEqual(
>>>>>>> 12d38ab4
            logger.log_failure.call_args[0][1],
            "There is no repository slug matching 'intended-parent_region-4' for device. Verify the matching rule and configured Git repositories.",
        )<|MERGE_RESOLUTION|>--- conflicted
+++ resolved
@@ -1,25 +1,14 @@
 """Unit tests for nautobot_golden_config utilities helpers."""
 
-<<<<<<< HEAD
-import unittest
 from unittest.mock import patch, MagicMock
 
 from django.test import TestCase
-from nautobot.dcim.models import Device
-=======
-from unittest.mock import patch, MagicMock
-
-from django.test import TestCase
->>>>>>> 12d38ab4
 
 from nornir_nautobot.exceptions import NornirNautobotException
 from nornir_nautobot.utils.logger import NornirLogger
 from jinja2 import exceptions as jinja_errors
-<<<<<<< HEAD
-=======
 
 from nautobot.dcim.models import Device
->>>>>>> 12d38ab4
 from nautobot.extras.models import GitRepository
 from nautobot_golden_config.models import GoldenConfigSetting
 from nautobot_golden_config.tests.conftest import create_device, create_orphan_device, create_helper_repo
@@ -118,11 +107,7 @@
         result = get_repository_working_dir(
             self.repository_obj, repo_type, Device.objects.get(name="test_device"), self.logger, self.global_settings
         )
-<<<<<<< HEAD
-        self.assertEquals(result, "/opt/nautobot/git/backup-parent_region-1")
-=======
         self.assertEqual(result, "/opt/nautobot/git/backup-parent_region-1")
->>>>>>> 12d38ab4
 
     def test_get_intended_repository_working_dir_success(self):
         """Verify that we successfully look up the path from a provided repo object."""
@@ -130,11 +115,7 @@
         result = get_repository_working_dir(
             self.repository_obj, repo_type, Device.objects.get(name="test_device"), self.logger, self.global_settings
         )
-<<<<<<< HEAD
-        self.assertEquals(result, "/opt/nautobot/git/intended-parent_region-1")
-=======
         self.assertEqual(result, "/opt/nautobot/git/intended-parent_region-1")
->>>>>>> 12d38ab4
 
     def test_get_backup_repository_working_dir_no_match(self):
         """Verify that we return the correct error when there is no matching backup repo."""
@@ -143,15 +124,9 @@
         result = get_repository_working_dir(
             self.repository_obj, repo_type, Device.objects.get(name="orphan_device"), logger, self.global_settings
         )
-<<<<<<< HEAD
-        self.assertEquals(result, "/fake/path")
-        self.assertEquals(logger.log_failure.call_count, 1)
-        self.assertEquals(
-=======
         self.assertEqual(result, "/fake/path")
         self.assertEqual(logger.log_failure.call_count, 1)
         self.assertEqual(
->>>>>>> 12d38ab4
             logger.log_failure.call_args[0][1],
             "There is no repository slug matching 'backup-parent_region-4' for device. Verify the matching rule and configured Git repositories.",
         )
@@ -163,15 +138,9 @@
         result = get_repository_working_dir(
             self.repository_obj, repo_type, Device.objects.get(name="orphan_device"), logger, self.global_settings
         )
-<<<<<<< HEAD
-        self.assertEquals(result, "/fake/path")
-        self.assertEquals(logger.log_failure.call_count, 1)
-        self.assertEquals(
-=======
         self.assertEqual(result, "/fake/path")
         self.assertEqual(logger.log_failure.call_count, 1)
         self.assertEqual(
->>>>>>> 12d38ab4
             logger.log_failure.call_args[0][1],
             "There is no repository slug matching 'intended-parent_region-4' for device. Verify the matching rule and configured Git repositories.",
         )