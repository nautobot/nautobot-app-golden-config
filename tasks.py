"""Tasks for use with Invoke.

(c) 2020-2021 Network To Code
Licensed under the Apache License, Version 2.0 (the "License");
you may not use this file except in compliance with the License.
You may obtain a copy of the License at
  http://www.apache.org/licenses/LICENSE-2.0
Unless required by applicable law or agreed to in writing, software
distributed under the License is distributed on an "AS IS" BASIS,
WITHOUT WARRANTIES OR CONDITIONS OF ANY KIND, either express or implied.
See the License for the specific language governing permissions and
limitations under the License.
"""

import os
from distutils.util import strtobool
<<<<<<< HEAD
from time import sleep
from invoke import Collection, task as invoke_task
=======

from invoke import Collection
from invoke import task as invoke_task
>>>>>>> c2d33b51


def is_truthy(arg):
    """Convert "truthy" strings into Booleans.

    Examples:
        >>> is_truthy('yes')
        True
    Args:
        arg (str): Truthy string (True values are y, yes, t, true, on and 1; false values are n, no,
        f, false, off and 0. Raises ValueError if val is anything else.
    """
    if isinstance(arg, bool):
        return arg
    return bool(strtobool(arg))


# Use pyinvoke configuration for default values, see http://docs.pyinvoke.org/en/stable/concepts/configuration.html
# Variables may be overwritten in invoke.yml or by the environment variables INVOKE_NAUTOBOT_GOLDEN_CONFIG_xxx
namespace = Collection("nautobot_golden_config")
namespace.configure(
    {
        "nautobot_golden_config": {
            "nautobot_ver": "1.5.3",
            "project_name": "nautobot_golden_config",
            "python_ver": "3.8",
            "local": False,
            "compose_dir": os.path.join(os.path.dirname(__file__), "development"),
            "compose_files": [
                "docker-compose.base.yml",
                "docker-compose.redis.yml",
                "docker-compose.postgres.yml",
                "docker-compose.dev.yml",
            ],
            "compose_http_timeout": "86400",
        }
    }
)


def task(function=None, *args, **kwargs):
    """Task decorator to override the default Invoke task decorator and add each task to the invoke namespace."""

    def task_wrapper(function=None):
        """Wrapper around invoke.task to add the task to the namespace as well."""
        if args or kwargs:
            task_func = invoke_task(*args, **kwargs)(function)
        else:
            task_func = invoke_task(function)
        namespace.add_task(task_func)
        return task_func

    if function:
        # The decorator was called with no arguments
        return task_wrapper(function)
    # The decorator was called with arguments
    return task_wrapper


def docker_compose(context, command, **kwargs):
    """Helper function for running a specific docker-compose command with all appropriate parameters and environment.

    Args:
        context (obj): Used to run specific commands
        command (str): Command string to append to the "docker-compose ..." command, such as "build", "up", etc.
        **kwargs: Passed through to the context.run() call.
    """
    build_env = {
        # Note: 'docker-compose logs' will stop following after 60 seconds by default,
        # so we are overriding that by setting this environment variable.
        "COMPOSE_HTTP_TIMEOUT": context.nautobot_golden_config.compose_http_timeout,
        "NAUTOBOT_VER": context.nautobot_golden_config.nautobot_ver,
        "PYTHON_VER": context.nautobot_golden_config.python_ver,
    }
    compose_command_tokens = [
        "docker-compose",
        f"--project-name {context.nautobot_golden_config.project_name}",
        f'--project-directory "{context.nautobot_golden_config.compose_dir}"',
    ]

    for compose_file in context.nautobot_golden_config.compose_files:
        compose_file_path = os.path.join(context.nautobot_golden_config.compose_dir, compose_file)
        compose_command_tokens.append(f' -f "{compose_file_path}"')

    compose_command_tokens.append(command)

    # If `service` was passed as a kwarg, add it to the end.
    service = kwargs.pop("service", None)
    if service is not None:
        compose_command_tokens.append(service)

    print(f'Running docker-compose command "{command}"')
    compose_command = " ".join(compose_command_tokens)

    return context.run(compose_command, env=build_env, **kwargs)


def run_command(context, command, **kwargs):
    """Wrapper to run a command locally or inside the nautobot container."""
    if is_truthy(context.nautobot_golden_config.local):
        context.run(command, **kwargs)
    else:
        # Check if nautobot is running, no need to start another nautobot container to run a command
        docker_compose_status = "ps --services --filter status=running"
        results = docker_compose(context, docker_compose_status, hide="out")
        if "nautobot" in results.stdout:
            compose_command = f"exec nautobot {command}"
        else:
            compose_command = f"run --entrypoint '{command}' nautobot"

        docker_compose(context, compose_command, pty=True)


# ------------------------------------------------------------------------------
# BUILD
# ------------------------------------------------------------------------------
@task(
    help={
        "force_rm": "Always remove intermediate containers",
        "cache": "Whether to use Docker's cache when building the image (defaults to enabled)",
    }
)
def build(context, force_rm=False, cache=True):
    """Build Nautobot docker image."""
    command = "build"

    if not cache:
        command += " --no-cache"
    if force_rm:
        command += " --force-rm"

    print(f"Building Nautobot with Python {context.nautobot_golden_config.python_ver}...")
    docker_compose(context, command)


@task
def generate_packages(context):
    """Generate all Python packages inside docker and copy the file locally under dist/."""
    command = "poetry build"
    run_command(context, command)


# ------------------------------------------------------------------------------
# START / STOP / DEBUG
# ------------------------------------------------------------------------------
@task
def debug(context):
    """Start Nautobot and its dependencies in debug mode."""
    print("Starting Nautobot in debug mode...")
    docker_compose(context, "up")


@task(help={"service": "If specified, only affect this service."})
def start(context, service=None):
    """Start Nautobot and its dependencies in detached mode."""
    print("Starting Nautobot in detached mode...")
    docker_compose(context, "up --detach", service=service)


@task
def restart(context):
    """Gracefully restart all containers."""
    print("Restarting Nautobot...")
    docker_compose(context, "restart")


@task
def stop(context):
    """Stop Nautobot and its dependencies."""
    print("Stopping Nautobot...")
    docker_compose(context, "down")


@task
def destroy(context):
    """Destroy all containers and volumes."""
    print("Destroying Nautobot...")
    docker_compose(context, "down --volumes")


@task
def vscode(context):
    """Launch Visual Studio Code with the appropriate Environment variables to run in a container."""
    command = "code nautobot.code-workspace"

    context.run(command)


@task(
    help={
        "service": "Docker-compose service name to view (default: nautobot)",
        "follow": "Follow logs",
        "tail": "Tail N number of lines or 'all'",
    }
)
def logs(context, service="nautobot", follow=False, tail=None):
    """View the logs of a docker-compose service."""
    command = "logs "

    if follow:
        command += "--follow "
    if tail:
        command += f"--tail={tail} "

    command += service
    docker_compose(context, command)


# ------------------------------------------------------------------------------
# ACTIONS
# ------------------------------------------------------------------------------
@task
def nbshell(context):
    """Launch an interactive nbshell session."""
    command = "nautobot-server nbshell"
    run_command(context, command)


@task
def shell_plus(context):
    """Launch an interactive shell_plus session."""
    command = "nautobot-server shell_plus"
    run_command(context, command)


@task
def cli(context):
    """Launch a bash shell inside the running Nautobot container."""
    run_command(context, "bash")


@task(
    help={
        "user": "name of the superuser to create (default: admin)",
    }
)
def createsuperuser(context, user="admin"):
    """Create a new Nautobot superuser account (default: "admin"), will prompt for password."""
    command = f"nautobot-server createsuperuser --username {user}"

    run_command(context, command)


@task(
    help={
        "name": "name of the migration to be created; if unspecified, will autogenerate a name",
    }
)
def makemigrations(context, name=""):
    """Perform makemigrations operation in Django."""
    command = "nautobot-server makemigrations nautobot_golden_config"

    if name:
        command += f" --name {name}"

    run_command(context, command)


@task
def migrate(context):
    """Perform migrate operation in Django."""
    command = "nautobot-server migrate"

    run_command(context, command)


@task(help={})
def post_upgrade(context):
    """
    Performs Nautobot common post-upgrade operations using a single entrypoint.

    This will run the following management commands with default settings, in order:

    - migrate
    - trace_paths
    - collectstatic
    - remove_stale_contenttypes
    - clearsessions
    - invalidate all
    """
    command = "nautobot-server post_upgrade"

    run_command(context, command)


@task
def db_import(context, filename="nautobot_backup.dump"):
    """Install the backup of Nautobot db into development environment."""
    print("Importing Database into Development...\n")

    print("Starting Postgres for DB import...\n")
    docker_compose(context, "up -d db")
    sleep(2)

    print("Copying DB Dump to DB container...\n")
    copy_cmd = f"docker cp {filename} {context.nautobot_golden_config.project_name}_db_1:/tmp/{filename}"
    context.run(copy_cmd)

    print("Importing DB...\n")
    # pylint: disable=consider-using-f-string
    import_cmd = 'exec db sh -c "psql -h localhost -U \${} < /tmp/{}"'.format(  # noqa: W605 pylint: disable=anomalous-backslash-in-string
        "{NAUTOBOT_DB_USER}", filename
    )
    docker_compose(context, import_cmd, pty=True)


# ------------------------------------------------------------------------------
# DOCS
# ------------------------------------------------------------------------------
@task
def docs(context):
    """Build and serve docs locally for development."""
    command = "mkdocs serve -v"

    if is_truthy(context.nautobot_golden_config.local):
        print(">>> Serving Documentation at http://localhost:8001")
        run_command(context, command)
    else:
        start(context, service="docs")


# ------------------------------------------------------------------------------
# TESTS
# ------------------------------------------------------------------------------
@task(
    help={
        "autoformat": "Apply formatting recommendations automatically, rather than failing if formatting is incorrect.",
    }
)
def black(context, autoformat=False):
    """Check Python code style with Black."""
    if autoformat:
        black_command = "black"
    else:
        black_command = "black --check --diff"

    command = f"{black_command} ."

    run_command(context, command)


@task
def flake8(context):
    """Check for PEP8 compliance and other style issues."""
    command = "flake8 . --config .flake8"
    run_command(context, command)


@task
def hadolint(context):
    """Check Dockerfile for hadolint compliance and other style issues."""
    command = "hadolint development/Dockerfile"
    run_command(context, command)


@task
def pylint(context):
    """Run pylint code analysis."""
    command = 'pylint --init-hook "import nautobot; nautobot.setup()" --rcfile pyproject.toml nautobot_golden_config'
    run_command(context, command)


@task
def pydocstyle(context):
    """Run pydocstyle to validate docstring formatting adheres to NTC defined standards."""
    # We exclude the /migrations/ directory since it is autogenerated code
    command = "pydocstyle ."
    run_command(context, command)


@task
def bandit(context):
    """Run bandit to validate basic static code security analysis."""
    command = "bandit --recursive . --configfile .bandit.yml"
    run_command(context, command)


@task
def yamllint(context):
    """Run yamllint to validate formatting adheres to NTC defined YAML standards.

    Args:
        context (obj): Used to run specific commands
    """
    command = "yamllint . --format standard"
    run_command(context, command)


@task
def check_migrations(context):
    """Check for missing migrations."""
    command = "nautobot-server --config=nautobot/core/tests/nautobot_config.py makemigrations --dry-run --check"

    run_command(context, command)


@task(
    help={
        "keepdb": "save and re-use test database between test runs for faster re-testing.",
        "label": "specify a directory or module to test instead of running all Nautobot tests",
        "failfast": "fail as soon as a single test fails don't run the entire test suite",
        "buffer": "Discard output from passing tests",
    }
)
def unittest(context, keepdb=False, label="nautobot_golden_config", failfast=False, buffer=True):
    """Run Nautobot unit tests."""
    command = f"coverage run --module nautobot.core.cli test {label}"

    if keepdb:
        command += " --keepdb"
    if failfast:
        command += " --failfast"
    if buffer:
        command += " --buffer"
    run_command(context, command)


@task
def unittest_coverage(context):
    """Report on code test coverage as measured by 'invoke unittest'."""
    command = "coverage report --skip-covered --include 'nautobot_golden_config/*' --omit *migrations*"

    run_command(context, command)


@task(
    help={
        "failfast": "fail as soon as a single test fails don't run the entire test suite",
    }
)
def tests(context, failfast=False):
    """Run all tests for this plugin."""
    # If we are not running locally, start the docker containers so we don't have to for each test
    if not is_truthy(context.nautobot_golden_config.local):
        print("Starting Docker Containers...")
        start(context)
    # Sorted loosely from fastest to slowest
    print("Running black...")
    black(context)
    print("Running flake8...")
    flake8(context)
    print("Running bandit...")
    bandit(context)
    print("Running pydocstyle...")
    pydocstyle(context)
    print("Running yamllint...")
    yamllint(context)
    print("Running pylint...")
    pylint(context)
    print("Running unit tests...")
    unittest(context, failfast=failfast)
    print("All tests have passed!")
    unittest_coverage(context)<|MERGE_RESOLUTION|>--- conflicted
+++ resolved
@@ -13,15 +13,11 @@
 """
 
 import os
+from time import sleep
 from distutils.util import strtobool
-<<<<<<< HEAD
-from time import sleep
-from invoke import Collection, task as invoke_task
-=======
 
 from invoke import Collection
 from invoke import task as invoke_task
->>>>>>> c2d33b51
 
 
 def is_truthy(arg):
