"""Unit tests for nautobot_golden_config models."""

from json import loads as json_loads
from django.test import TestCase
from django.db.utils import IntegrityError
from django.core.exceptions import ValidationError
from nautobot.dcim.models import Platform
from nautobot.extras.models import GitRepository
from nautobot_golden_config.tests.conftest import create_git_repos

from nautobot_golden_config.models import (
    ConfigCompliance,
    GoldenConfigSetting,
    ConfigRemove,
    ConfigReplace,
)

from .conftest import create_device, create_feature_rule_json, create_config_compliance


class ConfigComplianceModelTestCase(TestCase):
    """Test CRUD operations for ConfigCompliance Model."""

    def setUp(self):
        """Set up base objects."""
        self.device = create_device()
        self.compliance_rule_json = create_feature_rule_json(self.device)

    def test_create_config_compliance_success_json(self):
        """Successful."""
        actual = {"foo": {"bar-1": "baz"}}
        intended = {"foo": {"bar-2": "baz"}}
        cc_obj = create_config_compliance(
            self.device, actual=actual, intended=intended, compliance_rule=self.compliance_rule_json
        )

        self.assertFalse(cc_obj.compliance)
        self.assertEqual(cc_obj.actual, {"foo": {"bar-1": "baz"}})
        self.assertEqual(cc_obj.intended, {"foo": {"bar-2": "baz"}})
        self.assertEqual(cc_obj.missing, ["root['foo']['bar-2']"])
        self.assertEqual(cc_obj.extra, ["root['foo']['bar-1']"])

    def test_create_config_compliance_unique_failure(self):
        """Raises error when attempting to create duplicate."""
        ConfigCompliance.objects.create(
            device=self.device,
            rule=self.compliance_rule_json,
            actual={"foo": {"bar-1": "baz"}},
            intended={"foo": {"bar-2": "baz"}},
            missing={},
            extra={},
        )
        with self.assertRaises(IntegrityError):
            ConfigCompliance.objects.create(
                device=self.device,
                rule=self.compliance_rule_json,
                compliance=False,
                actual={"foo": {"bar-1": "baz"}},
                intended={"foo": {"bar-2": "baz"}},
                missing={},
                extra={},
            )

    def test_create_config_compliance_success_compliant(self):
        """Successful."""
        cc_obj = ConfigCompliance.objects.create(
            device=self.device,
            rule=self.compliance_rule_json,
            actual={"foo": {"bar-1": "baz"}},
            intended={"foo": {"bar-1": "baz"}},
        )

        self.assertTrue(cc_obj.compliance)
        self.assertEqual(cc_obj.missing, "")
        self.assertEqual(cc_obj.extra, "")


class GoldenConfigTestCase(TestCase):
    """Test GoldenConfig Model."""


class ComplianceRuleTestCase(TestCase):
    """Test ComplianceRule Model."""


class GoldenConfigSettingModelTestCase(TestCase):
    """Test GoldenConfigSetting Model."""

    def setUp(self):
        """Get the golden config settings with the only allowed id."""
        self.global_settings = GoldenConfigSetting.objects.first()

    def test_absolute_url_success(self):
        """Verify that get_absolute_url() returns the expected URL."""
        url_string = self.global_settings.get_absolute_url()
        self.assertEqual(url_string, "/plugins/golden-config/setting/")

    def test_bad_graphql_query(self):
        """Invalid graphql query."""
        self.global_settings.sot_agg_query = 'devices(name:"ams-edge-01")'
        with self.assertRaises(ValidationError):
            self.global_settings.clean()

    def test_bad_scope(self):
        """Verify that a bad value in the scope returns the expected error."""
        self.global_settings.scope = json_loads('{"has_primary_ip": true, "role": ["Apple"]}')
        with self.assertRaises(ValidationError) as error:
            self.global_settings.clean()
        self.assertEqual(
            error.exception.messages[0],
            "role: Select a valid choice. Apple is not one of the available choices.",
        )

    def test_good_graphql_query_invalid_starts_with(self):
        """Valid graphql query, however invalid in the usage with golden config plugin."""
        self.global_settings.sot_agg_query = '{devices(name:"ams-edge-01"){id}}'
        with self.assertRaises(ValidationError) as error:
            self.global_settings.clean()
        self.assertEqual(error.exception.message, "The GraphQL query must start with exactly `query ($device_id: ID!)`")

    def test_good_graphql_query_validate_starts_with(self):
        """Ensure clean() method returns None when valid query is sent through."""
        self.global_settings.sot_agg_query = "query ($device_id: ID!) {device(id: $device_id) {id}}"
        self.assertEqual(self.global_settings.clean(), None)

    def test_good_scope(self):
        """Verify that the scope passes validation as expected."""
        self.global_settings.scope = json_loads('{"has_primary_ip": true}')
        self.assertEqual(self.global_settings.clean(), None)

<<<<<<< HEAD
    def test_singleton_enforcement(self):
        """Test only one instance of `GoldenConfigSetting` can be created."""
        self.assertEqual(GoldenConfigSetting.objects.all().count(), 1)
        with self.assertRaises(IntegrityError) as singleton_error:
            GoldenConfigSetting.objects.create()
        self.assertIn("duplicate key value violates unique constraint", str(singleton_error.exception))

=======
>>>>>>> 12d38ab4

class GoldenConfigSettingGitModelTestCase(TestCase):
    """Test GoldenConfigSetting Model."""

    def setUp(self) -> None:
        """Setup test data."""
        create_git_repos()
        # Since we enforce a singleton pattern on this model, nuke the auto-created object.
        GoldenConfigSetting.objects.all().delete()

    def test_model_success(self):
        """Create a new instance of the GoldenConfigSettings model."""
        golden_config = GoldenConfigSetting.objects.create(  # pylint: disable=attribute-defined-outside-init
            backup_repository_template="backup-{{ obj.site.region.parent.slug }}",
            backup_path_template="{{ obj.site.region.parent.slug }}/{{obj.name}}.cfg",
            intended_repository_template="intended-{{ obj.site.region.parent.slug }}",
            intended_path_template="{{ obj.site.slug }}/{{ obj.name }}.cfg",
            backup_test_connectivity=True,
            jinja_repository=GitRepository.objects.get(name="test-jinja-repo-1"),
            jinja_path_template="{{ obj.platform.slug }}/main.j2",
        )
        golden_config.backup_repository.set(
            [
                GitRepository.objects.get(name="test-backup-repo-1"),
                GitRepository.objects.get(name="test-backup-repo-2"),
            ]
        )
        golden_config.intended_repository.set(
            [
                GitRepository.objects.get(name="test-intended-repo-1"),
                GitRepository.objects.get(name="test-intended-repo-2"),
            ]
        )
        golden_config.save()
<<<<<<< HEAD
        
=======

>>>>>>> 12d38ab4
        self.assertEqual(golden_config.backup_repository_template, "backup-{{ obj.site.region.parent.slug }}")
        self.assertEqual(golden_config.backup_path_template, "{{ obj.site.region.parent.slug }}/{{obj.name}}.cfg")
        self.assertEqual(golden_config.intended_repository_template, "intended-{{ obj.site.region.parent.slug }}")
        self.assertEqual(golden_config.intended_path_template, "{{ obj.site.slug }}/{{ obj.name }}.cfg")
        self.assertTrue(golden_config.backup_test_connectivity)
        self.assertEqual(golden_config.jinja_repository, GitRepository.objects.get(name="test-jinja-repo-1"))
        self.assertEqual(golden_config.jinja_path_template, "{{ obj.platform.slug }}/main.j2")
<<<<<<< HEAD
        self.assertEqual(
            golden_config.backup_repository.first(), GitRepository.objects.get(name="test-backup-repo-1")
        )
        self.assertEqual(
            golden_config.backup_repository.last(), GitRepository.objects.get(name="test-backup-repo-2")
        )
=======
        self.assertEqual(golden_config.backup_repository.first(), GitRepository.objects.get(name="test-backup-repo-1"))
        self.assertEqual(golden_config.backup_repository.last(), GitRepository.objects.get(name="test-backup-repo-2"))
>>>>>>> 12d38ab4
        self.assertEqual(
            golden_config.intended_repository.first(), GitRepository.objects.get(name="test-intended-repo-1")
        )
        self.assertEqual(
            golden_config.intended_repository.last(), GitRepository.objects.get(name="test-intended-repo-2")
        )
<<<<<<< HEAD
    
=======

>>>>>>> 12d38ab4
        # Ensure we can remove the Git Repository obejcts from GoldenConfigSetting
        GitRepository.objects.all().delete()
        self.assertEqual(golden_config.intended_repository.count(), 0)
        self.assertEqual(golden_config.backup_repository.count(), 0)
        self.assertEqual(GoldenConfigSetting.objects.all().count(), 1)
<<<<<<< HEAD
        
    def test_clean_up(self):
        """Transactional custom model, unable to use `get_or_create`.

        Delete all objects created of GitRepository type.
        """
        GoldenConfigSetting.objects.all().delete()

        # Put back a general GoldenConfigSetting object.
        global_settings = GoldenConfigSetting.objects.create()
        global_settings.save()
=======

    def test_clean_up(self):
        """Delete all objects created of GitRepository type."""
        GoldenConfigSetting.objects.all().delete()
        # Put back a general GoldenConfigSetting object.
        global_settings = GoldenConfigSetting.objects.create()
        global_settings.save()
        self.assertEqual(GoldenConfigSetting.objects.all().count(), 1)
>>>>>>> 12d38ab4


class ConfigRemoveModelTestCase(TestCase):
    """Test ConfigRemove Model."""

    def setUp(self):
        """Setup Object."""
        self.platform = Platform.objects.create(slug="cisco_ios")
        self.line_removal = ConfigRemove.objects.create(
            name="foo", platform=self.platform, description="foo bar", regex="^Back.*"
        )

    def test_add_line_removal_entry(self):
        """Test Add Object."""
        self.assertEqual(self.line_removal.name, "foo")
        self.assertEqual(self.line_removal.description, "foo bar")
        self.assertEqual(self.line_removal.regex, "^Back.*")

    def test_edit_line_removal_entry(self):
        """Test Edit Object."""
        new_name = "Line Remove"
        new_desc = "Testing Remove Running Config Line"
        new_regex = "^Running.*"
        self.line_removal.name = new_name
        self.line_removal.description = new_desc
        self.line_removal.regex = new_regex
        self.line_removal.save()

        self.assertEqual(self.line_removal.name, new_name)
        self.assertEqual(self.line_removal.description, new_desc)
        self.assertEqual(self.line_removal.regex, new_regex)


class ConfigReplaceModelTestCase(TestCase):
    """Test ConfigReplace Model."""

    def setUp(self):
        """Setup Object."""
        self.platform = Platform.objects.create(slug="cisco_ios")
        self.line_replace = ConfigReplace.objects.create(
            name="foo",
            platform=self.platform,
            description="foo bar",
            regex=r"username(\S+)",
            replace="<redacted>",
        )

    def test_add_line_replace_entry(self):
        """Test Add Object."""
        self.assertEqual(self.line_replace.name, "foo")
        self.assertEqual(self.line_replace.description, "foo bar")
        self.assertEqual(self.line_replace.regex, r"username(\S+)")
        self.assertEqual(self.line_replace.replace, "<redacted>")

    def test_edit_line_replace_entry(self):
        """Test Edit Object."""
        new_name = "Line Replacement"
        new_desc = "Testing Replacing Config Line"
        new_regex = r"password(\S+)"
        self.line_replace.name = new_name
        self.line_replace.description = new_desc
        self.line_replace.regex = new_regex
        self.line_replace.save()

        self.assertEqual(self.line_replace.name, new_name)
        self.assertEqual(self.line_replace.description, new_desc)
        self.assertEqual(self.line_replace.regex, new_regex)
        self.assertEqual(self.line_replace.replace, "<redacted>")<|MERGE_RESOLUTION|>--- conflicted
+++ resolved
@@ -128,16 +128,6 @@
         self.global_settings.scope = json_loads('{"has_primary_ip": true}')
         self.assertEqual(self.global_settings.clean(), None)
 
-<<<<<<< HEAD
-    def test_singleton_enforcement(self):
-        """Test only one instance of `GoldenConfigSetting` can be created."""
-        self.assertEqual(GoldenConfigSetting.objects.all().count(), 1)
-        with self.assertRaises(IntegrityError) as singleton_error:
-            GoldenConfigSetting.objects.create()
-        self.assertIn("duplicate key value violates unique constraint", str(singleton_error.exception))
-
-=======
->>>>>>> 12d38ab4
 
 class GoldenConfigSettingGitModelTestCase(TestCase):
     """Test GoldenConfigSetting Model."""
@@ -172,11 +162,7 @@
             ]
         )
         golden_config.save()
-<<<<<<< HEAD
-        
-=======
-
->>>>>>> 12d38ab4
+
         self.assertEqual(golden_config.backup_repository_template, "backup-{{ obj.site.region.parent.slug }}")
         self.assertEqual(golden_config.backup_path_template, "{{ obj.site.region.parent.slug }}/{{obj.name}}.cfg")
         self.assertEqual(golden_config.intended_repository_template, "intended-{{ obj.site.region.parent.slug }}")
@@ -184,46 +170,20 @@
         self.assertTrue(golden_config.backup_test_connectivity)
         self.assertEqual(golden_config.jinja_repository, GitRepository.objects.get(name="test-jinja-repo-1"))
         self.assertEqual(golden_config.jinja_path_template, "{{ obj.platform.slug }}/main.j2")
-<<<<<<< HEAD
-        self.assertEqual(
-            golden_config.backup_repository.first(), GitRepository.objects.get(name="test-backup-repo-1")
-        )
-        self.assertEqual(
-            golden_config.backup_repository.last(), GitRepository.objects.get(name="test-backup-repo-2")
-        )
-=======
         self.assertEqual(golden_config.backup_repository.first(), GitRepository.objects.get(name="test-backup-repo-1"))
         self.assertEqual(golden_config.backup_repository.last(), GitRepository.objects.get(name="test-backup-repo-2"))
->>>>>>> 12d38ab4
         self.assertEqual(
             golden_config.intended_repository.first(), GitRepository.objects.get(name="test-intended-repo-1")
         )
         self.assertEqual(
             golden_config.intended_repository.last(), GitRepository.objects.get(name="test-intended-repo-2")
         )
-<<<<<<< HEAD
-    
-=======
-
->>>>>>> 12d38ab4
+
         # Ensure we can remove the Git Repository obejcts from GoldenConfigSetting
         GitRepository.objects.all().delete()
         self.assertEqual(golden_config.intended_repository.count(), 0)
         self.assertEqual(golden_config.backup_repository.count(), 0)
         self.assertEqual(GoldenConfigSetting.objects.all().count(), 1)
-<<<<<<< HEAD
-        
-    def test_clean_up(self):
-        """Transactional custom model, unable to use `get_or_create`.
-
-        Delete all objects created of GitRepository type.
-        """
-        GoldenConfigSetting.objects.all().delete()
-
-        # Put back a general GoldenConfigSetting object.
-        global_settings = GoldenConfigSetting.objects.create()
-        global_settings.save()
-=======
 
     def test_clean_up(self):
         """Delete all objects created of GitRepository type."""
@@ -232,7 +192,6 @@
         global_settings = GoldenConfigSetting.objects.create()
         global_settings.save()
         self.assertEqual(GoldenConfigSetting.objects.all().count(), 1)
->>>>>>> 12d38ab4
 
 
 class ConfigRemoveModelTestCase(TestCase):
