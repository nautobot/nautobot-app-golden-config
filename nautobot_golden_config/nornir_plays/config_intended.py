"""Nornir job for generating the intended config."""
# pylint: disable=relative-beyond-top-level
import os
import logging

from datetime import datetime
from nornir import InitNornir
from nornir.core.plugins.inventory import InventoryPluginRegister
from nornir.core.task import Result, Task

from django_jinja.backend import Jinja2

from nornir_nautobot.exceptions import NornirNautobotException
from nornir_nautobot.plugins.tasks.dispatcher import dispatcher
from nornir_nautobot.utils.logger import NornirLogger

from nautobot_plugin_nornir.plugins.inventory.nautobot_orm import NautobotORMInventory
from nautobot_plugin_nornir.constants import NORNIR_SETTINGS
from nautobot_plugin_nornir.utils import get_dispatcher

from nautobot_golden_config.models import GoldenConfigSetting, GoldenConfig
from nautobot_golden_config.utilities.helper import (
    get_job_filter,
    get_repository_working_dir,
    verify_global_settings,
    render_jinja_template,
)
from nautobot_golden_config.utilities.graphql import graph_ql_query
from nautobot_golden_config.nornir_plays.processor import ProcessGoldenConfig

InventoryPluginRegister.register("nautobot-inventory", NautobotORMInventory)
LOGGER = logging.getLogger(__name__)


def run_template(  # pylint: disable=too-many-arguments
<<<<<<< HEAD
    task: Task, logger, global_settings, job_result, jinja_root_path, intended_repos
=======
    task: Task, logger, global_settings, nautobot_job, jinja_root_path, intended_root_folder
>>>>>>> 102bafa1
) -> Result:
    """Render Jinja Template.

    Only one template is supported, so the expectation is that that template includes all other templates.

    Args:
        task (Task): Nornir task individual object
        logger (NornirLogger): Logger to log messages to.
        global_settings (GoldenConfigSetting): The settings for GoldenConfigPlugin.
        nautobot_job (Result): The Nautobot Job instance being ran.
        jinja_root_path (str): The root path to the Jinja2 intended config file.
        intended_root_folder (str): The root folder for rendered intended output configs.

    Returns:
        result (Result): Result from Nornir task
    """
    obj = task.host.data["obj"]

    intended_obj = GoldenConfig.objects.filter(device=obj).first()
    if not intended_obj:
        intended_obj = GoldenConfig.objects.create(device=obj)
    intended_obj.intended_last_attempt_date = task.host.defaults.data["now"]
    intended_obj.save()

<<<<<<< HEAD
    for intended_repo in intended_repos:
        intended_directory = get_repository_working_dir(intended_repo, "intended", obj, logger, global_settings)
        intended_path_template_obj = check_jinja_template(obj, logger, global_settings.intended_path_template)
        output_file_location = os.path.join(intended_directory, intended_path_template_obj)

        jinja_template = check_jinja_template(obj, logger, global_settings.jinja_path_template)
        status, device_data = graph_ql_query(job_result.request, obj, global_settings.sot_agg_query)
        if status != 200:
            logger.log_failure(
                obj, f"The GraphQL query return a status of {str(status)} with error of {str(device_data)}"
            )
            raise NornirNautobotException()
        task.host.data.update(device_data)

        generated_config = task.run(
            task=dispatcher,
            name="GENERATE CONFIG",
            method="generate_config",
            obj=obj,
            logger=logger,
            jinja_template=jinja_template,
            jinja_root_path=jinja_root_path,
            output_file_location=output_file_location,
            default_drivers_mapping=get_dispatcher(),
        )[1].result["config"]
        intended_obj.intended_last_success_date = task.host.defaults.data["now"]
        intended_obj.intended_config = generated_config
        intended_obj.save()

        logger.log_success(obj, "Successfully generated the intended configuration.")

        return Result(host=task.host, result=generated_config)


def config_intended(job_result, data, jinja_root_path, intended_repos):
    """Nornir play to generate configurations."""
=======
    # Render output relative filepath and jinja template filenames
    intended_output_filepath = render_jinja_template(obj, logger, global_settings.intended_path_template)
    jinja_intended_template_filename = render_jinja_template(obj, logger, global_settings.jinja_path_template)

    output_file_location = os.path.join(intended_root_folder, intended_output_filepath)
    status, device_data = graph_ql_query(nautobot_job.request, obj, global_settings.sot_agg_query)
    if status != 200:
        logger.log_failure(obj, f"The GraphQL query return a status of {str(status)} with error of {str(device_data)}")
        raise NornirNautobotException()
    task.host.data.update(device_data)

    jinja_settings = Jinja2.get_default()
    jinja_env = jinja_settings.env

    generated_config = task.run(
        task=dispatcher,
        name="GENERATE CONFIG",
        method="generate_config",
        obj=obj,
        logger=logger,
        jinja_template=jinja_intended_template_filename,
        jinja_root_path=jinja_root_path,
        output_file_location=output_file_location,
        default_drivers_mapping=get_dispatcher(),
        jinja_filters=jinja_env.filters,
    )[1].result["config"]
    intended_obj.intended_last_success_date = task.host.defaults.data["now"]
    intended_obj.intended_config = generated_config
    intended_obj.save()

    logger.log_success(obj, "Successfully generated the intended configuration.")

    return Result(host=task.host, result=generated_config)


def config_intended(nautobot_job, data, jinja_root_path, intended_root_folder):
    """
    Nornir play to generate configurations.

    Args:
        nautobot_job (Result): The Nautobot Job instance being ran.
        data (dict): Form data from Nautobot Job.
        jinja_root_path (str): The root path to the Jinja2 intended config file.
        intended_root_folder (str): The root folder for rendered intended output configs.

    Returns:
        None: Intended configuration files are written to filesystem.
    """
>>>>>>> 102bafa1
    now = datetime.now()
    logger = NornirLogger(__name__, nautobot_job, data.get("debug"))
    global_settings = GoldenConfigSetting.objects.first()
    verify_global_settings(logger, global_settings, ["jinja_path_template", "intended_path_template", "sot_agg_query"])
    try:
        with InitNornir(
            runner=NORNIR_SETTINGS.get("runner"),
            logging={"enabled": False},
            inventory={
                "plugin": "nautobot-inventory",
                "options": {
                    "credentials_class": NORNIR_SETTINGS.get("credentials"),
                    "params": NORNIR_SETTINGS.get("inventory_params"),
                    "queryset": get_job_filter(data),
                    "defaults": {"now": now},
                },
            },
        ) as nornir_obj:

            nr_with_processors = nornir_obj.with_processors([ProcessGoldenConfig(logger)])

            # Run the Nornir Tasks
            nr_with_processors.run(
                task=run_template,
                name="RENDER CONFIG",
                logger=logger,
                global_settings=global_settings,
                nautobot_job=nautobot_job,
                jinja_root_path=jinja_root_path,
                intended_repos=intended_repos,
            )

    except Exception as err:
        logger.log_failure(None, err)
        raise<|MERGE_RESOLUTION|>--- conflicted
+++ resolved
@@ -33,11 +33,7 @@
 
 
 def run_template(  # pylint: disable=too-many-arguments
-<<<<<<< HEAD
     task: Task, logger, global_settings, job_result, jinja_root_path, intended_repos
-=======
-    task: Task, logger, global_settings, nautobot_job, jinja_root_path, intended_root_folder
->>>>>>> 102bafa1
 ) -> Result:
     """Render Jinja Template.
 
@@ -47,7 +43,7 @@
         task (Task): Nornir task individual object
         logger (NornirLogger): Logger to log messages to.
         global_settings (GoldenConfigSetting): The settings for GoldenConfigPlugin.
-        nautobot_job (Result): The Nautobot Job instance being ran.
+        job_result (Result): The the output from the Nautobot Job instance being run.
         jinja_root_path (str): The root path to the Jinja2 intended config file.
         intended_root_folder (str): The root folder for rendered intended output configs.
 
@@ -62,13 +58,12 @@
     intended_obj.intended_last_attempt_date = task.host.defaults.data["now"]
     intended_obj.save()
 
-<<<<<<< HEAD
     for intended_repo in intended_repos:
         intended_directory = get_repository_working_dir(intended_repo, "intended", obj, logger, global_settings)
-        intended_path_template_obj = check_jinja_template(obj, logger, global_settings.intended_path_template)
+        intended_path_template_obj = render_jinja_template(obj, logger, global_settings.intended_path_template)
         output_file_location = os.path.join(intended_directory, intended_path_template_obj)
 
-        jinja_template = check_jinja_template(obj, logger, global_settings.jinja_path_template)
+        jinja_template = render_jinja_template(obj, logger, global_settings.jinja_path_template)
         status, device_data = graph_ql_query(job_result.request, obj, global_settings.sot_agg_query)
         if status != 200:
             logger.log_failure(
@@ -99,58 +94,8 @@
 
 def config_intended(job_result, data, jinja_root_path, intended_repos):
     """Nornir play to generate configurations."""
-=======
-    # Render output relative filepath and jinja template filenames
-    intended_output_filepath = render_jinja_template(obj, logger, global_settings.intended_path_template)
-    jinja_intended_template_filename = render_jinja_template(obj, logger, global_settings.jinja_path_template)
-
-    output_file_location = os.path.join(intended_root_folder, intended_output_filepath)
-    status, device_data = graph_ql_query(nautobot_job.request, obj, global_settings.sot_agg_query)
-    if status != 200:
-        logger.log_failure(obj, f"The GraphQL query return a status of {str(status)} with error of {str(device_data)}")
-        raise NornirNautobotException()
-    task.host.data.update(device_data)
-
-    jinja_settings = Jinja2.get_default()
-    jinja_env = jinja_settings.env
-
-    generated_config = task.run(
-        task=dispatcher,
-        name="GENERATE CONFIG",
-        method="generate_config",
-        obj=obj,
-        logger=logger,
-        jinja_template=jinja_intended_template_filename,
-        jinja_root_path=jinja_root_path,
-        output_file_location=output_file_location,
-        default_drivers_mapping=get_dispatcher(),
-        jinja_filters=jinja_env.filters,
-    )[1].result["config"]
-    intended_obj.intended_last_success_date = task.host.defaults.data["now"]
-    intended_obj.intended_config = generated_config
-    intended_obj.save()
-
-    logger.log_success(obj, "Successfully generated the intended configuration.")
-
-    return Result(host=task.host, result=generated_config)
-
-
-def config_intended(nautobot_job, data, jinja_root_path, intended_root_folder):
-    """
-    Nornir play to generate configurations.
-
-    Args:
-        nautobot_job (Result): The Nautobot Job instance being ran.
-        data (dict): Form data from Nautobot Job.
-        jinja_root_path (str): The root path to the Jinja2 intended config file.
-        intended_root_folder (str): The root folder for rendered intended output configs.
-
-    Returns:
-        None: Intended configuration files are written to filesystem.
-    """
->>>>>>> 102bafa1
     now = datetime.now()
-    logger = NornirLogger(__name__, nautobot_job, data.get("debug"))
+    logger = NornirLogger(__name__, job_result, data.get("debug"))
     global_settings = GoldenConfigSetting.objects.first()
     verify_global_settings(logger, global_settings, ["jinja_path_template", "intended_path_template", "sot_agg_query"])
     try:
@@ -176,7 +121,7 @@
                 name="RENDER CONFIG",
                 logger=logger,
                 global_settings=global_settings,
-                nautobot_job=nautobot_job,
+                job_result=job_result,
                 jinja_root_path=jinja_root_path,
                 intended_repos=intended_repos,
             )
