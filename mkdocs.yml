---
dev_addr: "127.0.0.1:8001"
edit_uri: "edit/main/docs"
site_dir: "nautobot_golden_config/static/nautobot_golden_config/docs"
site_name: "Nautobot Golden Configuration Documentation"
site_url: "https://docs.nautobot.com/projects/golden-config/en/latest/"
repo_url: "https://github.com/nautobot/nautobot-app-golden-config"
copyright: "Copyright &copy; The Authors"
theme:
  name: "material"
  navigation_depth: 4
  custom_dir: "docs/assets/overrides"
  hljs_languages:
    - "django"
    - "yaml"
  features:
    - "content.action.edit"
    - "content.action.view"
    - "content.code.copy"
    - "navigation.footer"
    - "navigation.indexes"
    - "navigation.tabs"
    - "navigation.tabs.sticky"
    - "navigation.tracking"
    - "search.highlight"
    - "search.share"
    - "search.suggest"
  favicon: "assets/favicon.ico"
  logo: "assets/nautobot_logo.svg"
  palette:
    # Palette toggle for light mode
    - media: "(prefers-color-scheme: light)"
      scheme: "default"
      primary: "black"
      toggle:
        icon: "material/weather-sunny"
        name: "Switch to dark mode"

    # Palette toggle for dark mode
    - media: "(prefers-color-scheme: dark)"
      scheme: "slate"
      primary: "black"
      toggle:
        icon: "material/weather-night"
        name: "Switch to light mode"
extra_css:
  - "assets/extra.css"

extra:
  generator: false
  ntc_sponsor: true
  social:
    - icon: "fontawesome/solid/rss"
      link: "https://blog.networktocode.com/blog/tags/nautobot"
      name: "Network to Code Blog"
    - icon: "fontawesome/brands/youtube"
      link: "https://www.youtube.com/playlist?list=PLjA0bhxgryJ2Ts4GJMDA-tPzVWEncv4pb"
      name: "Nautobot Videos"
    - icon: "fontawesome/brands/slack"
      link: "https://www.networktocode.com/community/"
      name: "Network to Code Community"
    - icon: "fontawesome/brands/github"
      link: "https://github.com/nautobot/nautobot"
      name: "GitHub Repo"
    - icon: "fontawesome/brands/twitter"
      link: "https://twitter.com/networktocode"
      name: "Network to Code Twitter"
markdown_extensions:
  - "markdown_version_annotations":
      admonition_tag: "???"
  - "admonition"
  - "toc":
      permalink: true
  - "attr_list"
  - "md_in_html"
  - "pymdownx.highlight":
      anchor_linenums: true
  - "pymdownx.inlinehilite"
  - "pymdownx.snippets"
  - "pymdownx.superfences":
      custom_fences:
        - name: "mermaid"
          class: "mermaid"
          format: "!!python/name:pymdownx.superfences.fence_code_format"
  - "footnotes"
plugins:
  - "search"
  - "mkdocstrings":
      default_handler: "python"
      handlers:
        python:
          paths: ["."]
          options:
            show_root_heading: true
watch:
  - "README.md"

validation:
  omitted_files: "warn"
  absolute_links: "warn"
  unrecognized_links: "warn"
  anchors: "warn"

nav:
  - Overview: "index.md"
  - User Guide:
      - App Overview: "user/app_overview.md"
      - Getting Started: "user/app_getting_started.md"
      - Using the App: "user/app_use_cases.md"
      - Navigate Backup: "user/app_feature_backup.md"
      - Navigate Compliance: "user/app_feature_compliance.md"
      - Navigate Compliance CLI: "user/app_feature_compliancecli.md"
      - Navigate Compliance JSON: "user/app_feature_compliancejson.md"
      - Navigate Compliance XML: "user/app_feature_compliancexml.md"
      - Navigate Compliance Custom: "user/app_feature_compliancecustom.md"
      - Navigate Intended: "user/app_feature_intended.md"
      - Navigate SoT Agg: "user/app_feature_sotagg.md"
      - Navigate Configuration Post-Processing: "user/app_feature_config_postprocessing.md"
      - Navigate Config Plans: "user/app_feature_config_plans.md"
      - Navigate Remediation: "user/app_feature_remediation.md"
      - Frequently Asked Questions: "user/faq.md"
      - External Interactions: "user/external_interactions.md"
      - Troubleshooting:
          - General: "user/troubleshooting/troubleshoot_general.md"
          - Credentials: "user/troubleshooting/troubleshoot_credentials.md"
          - Dispatchers: "user/troubleshooting/troubleshoot_dispatchers.md"
  - Administrator Guide:
      - Install and Configure: "admin/install.md"
      - Upgrade: "admin/upgrade.md"
      - Uninstall: "admin/uninstall.md"
      - Compatibility Matrix: "admin/compatibility_matrix.md"
      - Troubleshooting:
          - "admin/troubleshooting/index.md"
          - E3XXX: "admin/troubleshooting/E3XXX.md"
          - E3001: "admin/troubleshooting/E3001.md"
          - E3002: "admin/troubleshooting/E3002.md"
          - E3003: "admin/troubleshooting/E3003.md"
          - E3004: "admin/troubleshooting/E3004.md"
          - E3005: "admin/troubleshooting/E3005.md"
          - E3006: "admin/troubleshooting/E3006.md"
          - E3007: "admin/troubleshooting/E3007.md"
          - E3008: "admin/troubleshooting/E3008.md"
          - E3009: "admin/troubleshooting/E3009.md"
          - E3010: "admin/troubleshooting/E3010.md"
          - E3011: "admin/troubleshooting/E3011.md"
          - E3012: "admin/troubleshooting/E3012.md"
          - E3013: "admin/troubleshooting/E3013.md"
          - E3014: "admin/troubleshooting/E3014.md"
          - E3015: "admin/troubleshooting/E3015.md"
          - E3016: "admin/troubleshooting/E3016.md"
          - E3017: "admin/troubleshooting/E3017.md"
          - E3018: "admin/troubleshooting/E3018.md"
          - E3019: "admin/troubleshooting/E3019.md"
          - E3020: "admin/troubleshooting/E3020.md"
          - E3021: "admin/troubleshooting/E3021.md"
          - E3022: "admin/troubleshooting/E3022.md"
          - E3023: "admin/troubleshooting/E3023.md"
          - E3024: "admin/troubleshooting/E3024.md"
          - E3025: "admin/troubleshooting/E3025.md"
          - E3026: "admin/troubleshooting/E3026.md"
          - E3027: "admin/troubleshooting/E3027.md"
          - E3028: "admin/troubleshooting/E3028.md"
          - E3029: "admin/troubleshooting/E3029.md"
          - E3030: "admin/troubleshooting/E3030.md"
          - E3031: "admin/troubleshooting/E3031.md"
          - E3032: "admin/troubleshooting/E3032.md"
          - E3033: "admin/troubleshooting/E3033.md"
<<<<<<< HEAD
          - E3034: "admin/troubleshooting/E3034.md"
          - E3035: "admin/troubleshooting/E3035.md"
          - E3036: "admin/troubleshooting/E3036.md"
          - E3037: "admin/troubleshooting/E3037.md"
=======
>>>>>>> 85cc7585
      - Migrating To v2: "admin/migrating_to_v2.md"
      - Release Notes:
          - "admin/release_notes/index.md"
          - v2.4: "admin/release_notes/version_2.4.md"
          - v2.3: "admin/release_notes/version_2.3.md"
          - v2.2: "admin/release_notes/version_2.2.md"
          - v2.1: "admin/release_notes/version_2.1.md"
          - v2.0: "admin/release_notes/version_2.0.md"
          - v1.6: "admin/release_notes/version_1.6.md"
          - v1.5: "admin/release_notes/version_1.5.md"
          - v1.4: "admin/release_notes/version_1.4.md"
          - v1.3: "admin/release_notes/version_1.3.md"
          - v1.2: "admin/release_notes/version_1.2.md"
          - v1.1: "admin/release_notes/version_1.1.md"
          - v1.0: "admin/release_notes/version_1.0.md"
          - v0.10: "admin/release_notes/version_0.10.md"
          - v0.9: "admin/release_notes/version_0.9.md"
  - Developer Guide:
      - Extending the App: "dev/extending.md"
      - Contributing to the App: "dev/contributing.md"
      - Development Environment: "dev/dev_environment.md"
      - Release Checklist: "dev/release_checklist.md"
      - Architecture Decision Records: "dev/arch_decision.md"
      - Code Reference:
          - "dev/code_reference/index.md"
          - Models: "dev/code_reference/models.md"
          - Package: "dev/code_reference/package.md"
          - API: "dev/code_reference/api.md"
  - Nautobot Docs Home ↗︎: "https://docs.nautobot.com"<|MERGE_RESOLUTION|>--- conflicted
+++ resolved
@@ -165,13 +165,10 @@
           - E3031: "admin/troubleshooting/E3031.md"
           - E3032: "admin/troubleshooting/E3032.md"
           - E3033: "admin/troubleshooting/E3033.md"
-<<<<<<< HEAD
           - E3034: "admin/troubleshooting/E3034.md"
           - E3035: "admin/troubleshooting/E3035.md"
           - E3036: "admin/troubleshooting/E3036.md"
           - E3037: "admin/troubleshooting/E3037.md"
-=======
->>>>>>> 85cc7585
       - Migrating To v2: "admin/migrating_to_v2.md"
       - Release Notes:
           - "admin/release_notes/index.md"
