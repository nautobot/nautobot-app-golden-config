--- conflicted
+++ resolved
@@ -33,11 +33,7 @@
 deepdiff = ">=5.5.0,>=6.2.0"
 django-pivot = "^1.8.1"
 matplotlib = "^3.3.2"
-<<<<<<< HEAD
 nautobot = "^1.5.13"
-=======
-nautobot = ">=1.5.3"
->>>>>>> 0217182d
 nautobot-plugin-nornir = ">=1.0.0"
 nautobot-capacity-metrics = "2.0.0"
 
