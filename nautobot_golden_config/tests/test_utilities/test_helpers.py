--- conflicted
+++ resolved
@@ -301,7 +301,6 @@
         self.assertEqual(self.device_to_settings_map[orphan_device.id], self.test_settings_b)
         self.assertEqual(get_device_to_settings_map(queryset=Device.objects.none()), {})
 
-<<<<<<< HEAD
     def test_verify_feature_enabled__enabled_e3033_error(self):
         """Verify that we do not raise an exception when the backup feature is enabled."""
         feature_name = "backup"
@@ -344,7 +343,7 @@
     def test_custom_filter_settings__device_to_settings_maps(self):
         """Verify that the device_to_settings_maps attribute is set to a non-empty list."""
         self.assertGreater(len(self.custom_filter_settings.device_to_settings_maps), 0)
-=======
+
     def test_device_to_settings_map_multi_match_settings(self):
         """Verify Golden Config Settings are properly mapped to devices."""
         test_device = Device.objects.get(name="test_device")
@@ -363,5 +362,4 @@
         test_device.save()
         # Regenerate the device to settings map to ensure it is up to date.
         temp_device_to_settings_map = get_device_to_settings_map(queryset=Device.objects.all())
-        self.assertEqual(temp_device_to_settings_map[test_device.id], self.test_settings_a)
->>>>>>> 39d4876f
+        self.assertEqual(temp_device_to_settings_map[test_device.id], self.test_settings_a)