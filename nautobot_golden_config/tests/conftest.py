"""Params for testing."""
from datetime import datetime
import uuid
from django.contrib.auth import get_user_model
from django.contrib.contenttypes.models import ContentType
from django.utils.text import slugify

from nautobot.dcim.models import Device, DeviceType, Location, LocationType, Manufacturer, Platform, Rack, RackGroup
from nautobot.extras.datasources.registry import get_datasource_contents
<<<<<<< HEAD
from nautobot.extras.models import GitRepository, GraphQLQuery, Role, Status, Tag
=======
from nautobot.extras.models import GitRepository, GraphQLQuery, Status, Tag, JobResult
>>>>>>> cbc63106
from nautobot.tenancy.models import Tenant, TenantGroup
import pytz
from nautobot_golden_config.choices import ComplianceRuleConfigTypeChoice
from nautobot_golden_config.models import ComplianceFeature, ComplianceRule, ConfigCompliance


<<<<<<< HEAD
def create_device_data():  # pylint: disable=too-many-locals
=======
User = get_user_model()


def create_device_data():
>>>>>>> cbc63106
    """Creates a Device and associated data."""
    ct_device = ContentType.objects.get_for_model(Device)

    manufacturers = (
        Manufacturer.objects.create(name="Manufacturer 1"),
        Manufacturer.objects.create(name="Manufacturer 2"),
        Manufacturer.objects.create(name="Manufacturer 3"),
    )

    device_types = (
        DeviceType.objects.create(
            manufacturer=manufacturers[0],
            model="Model 1",
            is_full_depth=True,
        ),
        DeviceType.objects.create(
            manufacturer=manufacturers[1],
            model="Model 2",
            is_full_depth=True,
        ),
        DeviceType.objects.create(
            manufacturer=manufacturers[2],
            model="Model 3",
            is_full_depth=False,
        ),
    )

    role1 = Role.objects.create(name="Device Role 1")
    role1.content_types.set([ct_device])
    role2 = Role.objects.create(name="Device Role 2")
    role2.content_types.set([ct_device])
    role3 = Role.objects.create(name="Device Role 3")
    role3.content_types.set([ct_device])
    device_roles = (role1, role2, role3)

    device_statuses = Status.objects.get_for_model(Device)
    device_status_map = {ds.name: ds for ds in device_statuses.all()}

    platforms = (
        Platform.objects.create(name="Platform 1"),
        Platform.objects.create(name="Platform 2"),
        Platform.objects.create(name="Platform 3"),
    )

    lt_region = LocationType.objects.create(name="Region")
    lt_site = LocationType.objects.create(name="Site", parent=lt_region)
    lt_site.content_types.set([ct_device])

    regions = (
        Location.objects.create(name="Region 1", location_type=lt_region, status=device_status_map["Active"]),
        Location.objects.create(name="Region 2", location_type=lt_region, status=device_status_map["Active"]),
        Location.objects.create(name="Region 3", location_type=lt_region, status=device_status_map["Active"]),
    )

    sites = (
        Location.objects.create(
            name="Site 1", location_type=lt_site, parent=regions[0], status=device_status_map["Active"]
        ),
        Location.objects.create(
            name="Site 2", location_type=lt_site, parent=regions[1], status=device_status_map["Active"]
        ),
        Location.objects.create(
            name="Site 3", location_type=lt_site, parent=regions[2], status=device_status_map["Active"]
        ),
        Location.objects.create(
            name="Site 1", location_type=lt_site, parent=regions[2], status=device_status_map["Active"]
        ),
    )

    rack_group_parent = RackGroup.objects.create(name="Rack Group Parent", location=sites[0])

    rack_groups = (
        RackGroup.objects.create(name="Rack Group 1", location=sites[0], parent=rack_group_parent),
        RackGroup.objects.create(name="Rack Group 2", location=sites[1]),
        RackGroup.objects.create(name="Rack Group 3", location=sites[2]),
        RackGroup.objects.create(name="Rack Group 4", location=sites[0], parent=rack_group_parent),
        RackGroup.objects.create(name="Rack Group 1", location=sites[3]),
    )

    racks = (
        Rack.objects.create(
            name="Rack 1", location=sites[0], rack_group=rack_groups[0], status=device_status_map["Active"]
        ),
        Rack.objects.create(
            name="Rack 2", location=sites[1], rack_group=rack_groups[1], status=device_status_map["Active"]
        ),
        Rack.objects.create(
            name="Rack 3", location=sites[2], rack_group=rack_groups[2], status=device_status_map["Active"]
        ),
        Rack.objects.create(
            name="Rack 4", location=sites[0], rack_group=rack_groups[3], status=device_status_map["Active"]
        ),
        Rack.objects.create(
            name="Rack 5", location=sites[3], rack_group=rack_groups[4], status=device_status_map["Active"]
        ),
    )

    tenant_group_parent = TenantGroup.objects.create(name="Tenant group parent")

    tenant_groups = (
        TenantGroup.objects.create(name="Tenant group 1", parent=tenant_group_parent),
        TenantGroup.objects.create(name="Tenant group 2"),
        TenantGroup.objects.create(name="Tenant group 3", parent=tenant_group_parent),
    )

    tenants = (
        Tenant.objects.create(name="Tenant 1", tenant_group=tenant_groups[0]),
        Tenant.objects.create(name="Tenant 2", tenant_group=tenant_groups[1]),
        Tenant.objects.create(name="Tenant 3", tenant_group=tenant_groups[2]),
    )

    Device.objects.create(
        name="Device 1",
        device_type=device_types[0],
        role=device_roles[0],
        platform=platforms[0],
        tenant=tenants[0],
        location=sites[0],
        rack=racks[0],
        status=device_status_map["Active"],
    )
    Device.objects.create(
        name="Device 2",
        device_type=device_types[1],
        role=device_roles[1],
        platform=platforms[1],
        tenant=tenants[1],
        location=sites[1],
        rack=racks[1],
        status=device_status_map["Staged"],
    )
    Device.objects.create(
        name="Device 3",
        device_type=device_types[2],
        role=device_roles[2],
        platform=platforms[2],
        tenant=tenants[2],
        location=sites[2],
        rack=racks[2],
        status=device_status_map["Failed"],
    )
    Device.objects.create(
        name="Device 4",
        device_type=device_types[0],
        role=device_roles[0],
        platform=platforms[0],
        tenant=tenants[0],
        location=sites[0],
        rack=racks[0],
        status=device_status_map["Active"],
    )
    Device.objects.create(
        name="Device 5",
        device_type=device_types[0],
        role=device_roles[0],
        platform=platforms[0],
        tenant=tenants[0],
        location=sites[3],
        rack=racks[4],
        status=device_status_map["Active"],
    )
    Device.objects.create(
        name="Device 6",
        device_type=device_types[0],
        role=device_roles[0],
        platform=platforms[0],
        tenant=tenants[0],
        location=sites[0],
        rack=racks[3],
        status=device_status_map["Active"],
    )


def create_device(name="foobaz"):
    """Creates a Device to be used with tests."""
    ct_device = ContentType.objects.get_for_model(Device)
    status, _ = Status.objects.get_or_create(name="Failed")
    lt_region, _ = LocationType.objects.get_or_create(name="Region", nestable=True)
    lt_site, _ = LocationType.objects.get_or_create(name="Site", parent=lt_region)
    lt_site.content_types.set([ct_device])
    parent_region, _ = Location.objects.get_or_create(name="Parent Region 1", location_type=lt_region, status=status)
    child_region, _ = Location.objects.get_or_create(
        name="Child Region 1", parent=parent_region, location_type=lt_region, status=status
    )
    site, _ = Location.objects.get_or_create(name="Site 1", parent=child_region, location_type=lt_site, status=status)
    manufacturer, _ = Manufacturer.objects.get_or_create(name="Manufacturer")
    device_role, _ = Role.objects.get_or_create(name="Role 1")
    device_role.content_types.set([ct_device])
    device_type, _ = DeviceType.objects.get_or_create(manufacturer=manufacturer, model="Device Type 1")
    platform, _ = Platform.objects.get_or_create(manufacturer=manufacturer, name="Platform 1")
    device = Device.objects.create(
        name=name, platform=platform, location=site, role=device_role, device_type=device_type, status=status
    )
    return device


def create_orphan_device(name="orphan"):
    """Creates a Device to be used with tests."""
    ct_device = ContentType.objects.get_for_model(Device)
    status, _ = Status.objects.get_or_create(name="Offline")
    lt_region, _ = LocationType.objects.get_or_create(name="Region", nestable=True)
    lt_site, _ = LocationType.objects.get_or_create(name="Site", parent=lt_region)
    lt_site.content_types.set([ct_device])
    parent_region, _ = Location.objects.get_or_create(name="Parent Region 4", location_type=lt_region, status=status)
    child_region, _ = Location.objects.get_or_create(
        name="Child Region 4", parent=parent_region, location_type=lt_region, status=status
    )
    site, _ = Location.objects.get_or_create(name="Site 4", parent=child_region, location_type=lt_site, status=status)
    manufacturer, _ = Manufacturer.objects.get_or_create(name="Manufacturer 4")
    device_role, _ = Role.objects.get_or_create(name="Role 4")
    device_type, _ = DeviceType.objects.get_or_create(manufacturer=manufacturer, model="Device Type 4")
    platform, _ = Platform.objects.get_or_create(manufacturer=manufacturer, name="Platform 4")
    tag, _ = Tag.objects.get_or_create(name="Orphaned")
    tag.content_types.add(ct_device)
    device = Device.objects.create(
        name=name, platform=platform, location=site, role=device_role, device_type=device_type, status=status
    )
    device.tags.add(tag)
    return device


<<<<<<< HEAD
def create_feature_rule_json(device, feature="foo"):
=======
def create_feature_rule_json(device, feature="foo1", rule="json"):
>>>>>>> cbc63106
    """Creates a Feature/Rule Mapping and Returns the rule."""
    feature_obj, _ = ComplianceFeature.objects.get_or_create(slug=feature, name=feature)
    rule = ComplianceRule(
        feature=feature_obj,
        platform=device.platform,
        config_type=ComplianceRuleConfigTypeChoice.TYPE_JSON,
        config_ordered=False,
    )
    rule.save()
    return rule


def create_feature_rule_json_with_remediation(device, feature="foo2", rule="json"):
    """Creates a Feature/Rule Mapping with remediation enabled and Returns the rule."""
    feature_obj, _ = ComplianceFeature.objects.get_or_create(slug=feature, name=feature)
    rule = ComplianceRule(
        feature=feature_obj,
        platform=device.platform,
        config_type=ComplianceRuleConfigTypeChoice.TYPE_JSON,
        config_ordered=False,
        config_remediation=True,
    )
    rule.save()
    return rule


def create_feature_rule_cli_with_remediation(device, feature="foo3", rule="cli"):
    """Creates a Feature/Rule Mapping with remediation enabled and Returns the rule."""
    feature_obj, _ = ComplianceFeature.objects.get_or_create(slug=feature, name=feature)
    rule = ComplianceRule(
        feature=feature_obj,
        platform=device.platform,
        config_type=ComplianceRuleConfigTypeChoice.TYPE_CLI,
        config_ordered=False,
        config_remediation=True,
    )
    rule.save()
    return rule


def create_feature_rule_cli(device, feature="foo_cli"):
    """Creates a Feature/Rule Mapping and Returns the rule."""
    feature_obj, _ = ComplianceFeature.objects.get_or_create(slug=feature, name=feature)
    rule, _ = ComplianceRule.objects.get_or_create(
        feature=feature_obj,
        platform=device.platform,
        config_type=ComplianceRuleConfigTypeChoice.TYPE_CLI,
        config_ordered=False,
    )
    rule.save()
    return rule


def create_config_compliance(device, compliance_rule=None, actual=None, intended=None):
    """Creates a ConfigCompliance to be used with tests."""
    config_compliance = ConfigCompliance.objects.create(
        device=device,
        rule=compliance_rule,
        actual=actual,
        intended=intended,
    )
    return config_compliance


# """Fixture Models."""
def create_git_repos() -> None:
    """Create five instances of Git Repos.

    Two GitRepository objects provide Backups.
    Two GitRepository objects provide Intended.
    One GitRepository objects provide Jinja Templates.
    The provided content is matched through a loop, in order to prevent any errors if object ID's change.
    """
    name = "test-backup-repo-1"
    provides = "nautobot_golden_config.backupconfigs"
    git_repo_1 = GitRepository(
        name=name,
        slug=slugify(name),
        remote_url=f"http://www.remote-repo.com/{name}.git",
        branch="main",
        provided_contents=[
            entry.content_identifier
            for entry in get_datasource_contents("extras.gitrepository")
            if entry.content_identifier == provides
        ],
    )
    git_repo_1.save()

    name = "test-backup-repo-2"
    provides = "nautobot_golden_config.backupconfigs"
    git_repo_2 = GitRepository(
        name=name,
        slug=slugify(name),
        remote_url=f"http://www.remote-repo.com/{name}.git",
        branch="main",
        provided_contents=[
            entry.content_identifier
            for entry in get_datasource_contents("extras.gitrepository")
            if entry.content_identifier == provides
        ],
    )
    git_repo_2.save()

    name = "test-intended-repo-1"
    provides = "nautobot_golden_config.intendedconfigs"
    git_repo_3 = GitRepository(
        name=name,
        slug=slugify(name),
        remote_url=f"http://www.remote-repo.com/{name}.git",
        branch="main",
        provided_contents=[
            entry.content_identifier
            for entry in get_datasource_contents("extras.gitrepository")
            if entry.content_identifier == provides
        ],
    )
    git_repo_3.save()

    name = "test-intended-repo-2"
    provides = "nautobot_golden_config.intendedconfigs"
    git_repo_4 = GitRepository(
        name=name,
        slug=slugify(name),
        remote_url=f"http://www.remote-repo.com/{name}.git",
        branch="main",
        provided_contents=[
            entry.content_identifier
            for entry in get_datasource_contents("extras.gitrepository")
            if entry.content_identifier == provides
        ],
    )
    git_repo_4.save()

    name = "test-jinja-repo-1"
    provides = "nautobot_golden_config.jinjatemplate"
    git_repo_5 = GitRepository(
        name=name,
        slug=slugify(name),
        remote_url=f"http://www.remote-repo.com/{name}.git",
        branch="main",
        provided_contents=[
            entry.content_identifier
            for entry in get_datasource_contents("extras.gitrepository")
            if entry.content_identifier == provides
        ],
    )
    git_repo_5.save()


def create_helper_repo(name="foobaz", provides=None):
    """
    Create a backup and/or intended repo to test helper functions.
    """
    content_provides = f"nautobot_golden_config.{provides}"
    git_repo = GitRepository(
        name=name,
        slug=slugify(name),
        remote_url=f"http://www.remote-repo.com/{name}.git",
        branch="main",
        provided_contents=[
            entry.content_identifier
            for entry in get_datasource_contents("extras.gitrepository")
            if entry.content_identifier == content_provides
        ],
    )
    git_repo.save()


def create_saved_queries() -> None:
    """
    Create saved GraphQL queries.
    """
    variables = {"device_id": ""}

    name = "GC-SoTAgg-Query-1"
    query = """query ($device_id: ID!) {
                  device(id: $device_id) {
                    name
                    tenant {
                      name
                    }
                  }
               }
            """
    saved_query_1 = GraphQLQuery(
        name=name,
        variables=variables,
        query=query,
    )
    saved_query_1.save()

    name = "GC-SoTAgg-Query-2"
    query = """query ($device_id: ID!) {
                  device(id: $device_id) {
                    config_context
                    name
                    location {
                      name
                    }
                  }
               }
            """
    saved_query_2 = GraphQLQuery(
        name=name,
        variables=variables,
        query=query,
    )
    saved_query_2.save()

    name = "GC-SoTAgg-Query-3"
    query = '{devices(name:"ams-edge-01"){id}}'
    saved_query_3 = GraphQLQuery(
        name=name,
        query=query,
    )
    saved_query_3.save()

    name = "GC-SoTAgg-Query-4"
    query = """
        query {
            compliance_rules {
                feature {
                  name
                }
                platform {
                    name
                }
                description
                config_ordered
                match_config
            }
        }
    """
    saved_query_4 = GraphQLQuery(
        name=name,
        query=query,
    )
    saved_query_4.save()

    name = "GC-SoTAgg-Query-5"
    query = """
        query {
            golden_config_settings {
                name
                slug
                weight
                backup_path_template
                intended_path_template
                jinja_path_template
                backup_test_connectivity
                sot_agg_query {
                    name
                }
            }
        }
    """
    saved_query_5 = GraphQLQuery(
        name=name,
        query=query,
    )
    saved_query_5.save()


def create_job_result() -> None:
    """Create a JobResult and return the object."""
    obj_type = ContentType.objects.get(app_label="extras", model="job")
    user, _ = User.objects.get_or_create(username="testuser")
    result = JobResult.objects.create(
        name="Test-Job-Result",
        obj_type=obj_type,
        user=user,
        job_id=uuid.uuid4(),
    )
    result.status = "completed"
    result.completed = datetime.now(pytz.UTC)
    result.validated_save()
    return result<|MERGE_RESOLUTION|>--- conflicted
+++ resolved
@@ -7,25 +7,15 @@
 
 from nautobot.dcim.models import Device, DeviceType, Location, LocationType, Manufacturer, Platform, Rack, RackGroup
 from nautobot.extras.datasources.registry import get_datasource_contents
-<<<<<<< HEAD
-from nautobot.extras.models import GitRepository, GraphQLQuery, Role, Status, Tag
-=======
-from nautobot.extras.models import GitRepository, GraphQLQuery, Status, Tag, JobResult
->>>>>>> cbc63106
+from nautobot.extras.models import GitRepository, GraphQLQuery, JobResult, Role, Status, Tag
 from nautobot.tenancy.models import Tenant, TenantGroup
 import pytz
 from nautobot_golden_config.choices import ComplianceRuleConfigTypeChoice
 from nautobot_golden_config.models import ComplianceFeature, ComplianceRule, ConfigCompliance
 
-
-<<<<<<< HEAD
-def create_device_data():  # pylint: disable=too-many-locals
-=======
 User = get_user_model()
 
-
 def create_device_data():
->>>>>>> cbc63106
     """Creates a Device and associated data."""
     ct_device = ContentType.objects.get_for_model(Device)
 
@@ -247,11 +237,7 @@
     return device
 
 
-<<<<<<< HEAD
-def create_feature_rule_json(device, feature="foo"):
-=======
 def create_feature_rule_json(device, feature="foo1", rule="json"):
->>>>>>> cbc63106
     """Creates a Feature/Rule Mapping and Returns the rule."""
     feature_obj, _ = ComplianceFeature.objects.get_or_create(slug=feature, name=feature)
     rule = ComplianceRule(
