[tool.poetry]
name = "nautobot-golden-config"
version = "2.3.1b1"
description = "An app for configuration on nautobot"
authors = ["Network to Code, LLC <opensource@networktocode.com>"]
license = "Apache-2.0"
readme = "README.md"
homepage = "https://github.com/nautobot/nautobot-app-golden-config"
repository = "https://github.com/nautobot/nautobot-app-golden-config"
documentation = "https://docs.nautobot.com/projects/golden-config/en/latest/"
keywords = ["nautobot", "nautobot-app", "nautobot-plugin"]
classifiers = [
    "Intended Audience :: Developers",
    "Development Status :: 5 - Production/Stable",
    "Programming Language :: Python :: 3",
    "Programming Language :: Python :: 3.9",
    "Programming Language :: Python :: 3.10",
    "Programming Language :: Python :: 3.11",
    "Programming Language :: Python :: 3.12",
]
packages = [
    { include = "nautobot_golden_config" },
]
include = [
    # Poetry by default will exclude files that are in .gitignore
    "nautobot_golden_config/static/nautobot_golden_config/docs/**/*",
]

[tool.poetry.urls]
"Changelog" = "https://docs.nautobot.com/projects/golden-config/en/latest/admin/release_notes/"
"Bug Tracker" = "https://github.com/nautobot/nautobot-app-golden-config/issues"

[tool.poetry.dependencies]
python = ">=3.9,<3.13"
deepdiff = ">=5.5.0,!=6.0,!=6.1,<8"
django-pivot = ">=1.9.0,<1.10.0" # The signature changed to return a non-queryset, do not upgrade without ensuring it returns a queryset
matplotlib = "^3.3.2"
<<<<<<< HEAD
nautobot-plugin-nornir = "^2.2.1"
# Numpy is not a direct dependency, but we are assisting Poetry version resolution by providing constraints.
numpy = [
    {version = "^1.26", python = ">=3.9"},
]
=======
nautobot-plugin-nornir = "^2.0.0"
>>>>>>> c892eb85

toml = "^0.10.2"
netutils = "^1.5.0"
hier-config = "^2.2.2"
nautobot-capacity-metrics = "^3.0.1"
xmldiff = "^2.6.3"
# Used for local development
nautobot = ">=2.4.2"

[tool.poetry.group.dev.dependencies]
coverage = "*"
django-debug-toolbar = "<4.4"
invoke = "*"
ipython = "*"
pylint = "*"
pylint-django = "*"
pylint-nautobot = "*"
ruff = "0.5.5"
yamllint = "*"
Markdown = "*"
# Render custom markdown for version added/changed/remove notes
markdown-version-annotations = "1.0.1"
# Rendering docs to HTML
mkdocs = "1.6.0"
# Material for MkDocs theme
mkdocs-material = "9.5.32"
# Automatic documentation from sources, for MkDocs
mkdocstrings = "0.25.2"
mkdocstrings-python = "1.10.8"
griffe = "1.1.1"
towncrier = "~23.6.0"
to-json-schema = "*"
jsonschema = "*"

[tool.poetry.extras]
all = [
]

[tool.pylint.master]
# Include the pylint_django plugin to avoid spurious warnings about Django patterns
extension-pkg-allow-list = ["lxml"]
load-plugins = "pylint_django, pylint_nautobot"
ignore-patterns = ["jinja_filters.py", ".venv"]
ignore-paths = '^.*/migrations/.*$'

[tool.pylint.basic]
# No docstrings required for private methods (Pylint default), or for test_ functions, or for inner Meta classes.
no-docstring-rgx = "^(_|test_|Meta$)"
good-names = ["pk"]

[tool.pylint.messages_control]
disable = """,
    line-too-long,
    too-few-public-methods,
    duplicate-code,
"""

[tool.pylint.miscellaneous]
# Don't flag TODO as a failure, let us commit with things that still need to be done in the code
notes = """,
    FIXME,
    XXX,
    """

[tool.pylint-nautobot]
supported_nautobot_versions = [
    "2.0.0"
]

[tool.ruff]
line-length = 120
target-version = "py39"

[tool.ruff.lint]
select = [
    "D",  # pydocstyle
    "F", "E", "W",  # flake8
    "S",  # bandit
    "I",  # isort
]
ignore = [
    # warning: `one-blank-line-before-class` (D203) and `no-blank-line-before-class` (D211) are incompatible.
    "D203", # 1 blank line required before class docstring

    # D212 is enabled by default in google convention, and complains if we have a docstring like:
    # """
    # My docstring is on the line after the opening quotes instead of on the same line as them.
    # """
    # We've discussed and concluded that we consider this to be a valid style choice.
    "D212", # Multi-line docstring summary should start at the first line
    "D213", # Multi-line docstring summary should start at the second line

    # Produces a lot of issues in the current codebase.
    "D401", # First line of docstring should be in imperative mood
    "D407", # Missing dashed underline after section
    "D416", # Section name ends in colon
    "E501", # Line too long

    # Package specific ignores for backwards compatibility
    "D417",  # Missing argument descriptions in Docstrings
]

[tool.ruff.lint.pydocstyle]
convention = "google"

[tool.ruff.lint.per-file-ignores]
"nautobot_golden_config/migrations/*" = [
    "D",
]
"nautobot_golden_config/tests/*" = [
    "D",
    "S"
]

[build-system]
requires = ["poetry_core>=1.0.0"]
build-backend = "poetry.core.masonry.api"

[tool.towncrier]
package = "nautobot_golden_config"
directory = "changes"
filename = "docs/admin/release_notes/version_X.Y.md"
template = "development/towncrier_template.j2"
start_string = "<!-- towncrier release notes start -->"
issue_format = "[#{issue}](https://github.com/nautobot/nautobot-app-golden-config/issues/{issue})"

[[tool.towncrier.type]]
directory = "security"
name = "Security"
showcontent = true

[[tool.towncrier.type]]
directory = "added"
name = "Added"
showcontent = true

[[tool.towncrier.type]]
directory = "changed"
name = "Changed"
showcontent = true

[[tool.towncrier.type]]
directory = "deprecated"
name = "Deprecated"
showcontent = true

[[tool.towncrier.type]]
directory = "removed"
name = "Removed"
showcontent = true

[[tool.towncrier.type]]
directory = "fixed"
name = "Fixed"
showcontent = true

[[tool.towncrier.type]]
directory = "dependencies"
name = "Dependencies"
showcontent = true

[[tool.towncrier.type]]
directory = "documentation"
name = "Documentation"
showcontent = true

[[tool.towncrier.type]]
directory = "housekeeping"
name = "Housekeeping"
showcontent = true<|MERGE_RESOLUTION|>--- conflicted
+++ resolved
@@ -35,15 +35,11 @@
 deepdiff = ">=5.5.0,!=6.0,!=6.1,<8"
 django-pivot = ">=1.9.0,<1.10.0" # The signature changed to return a non-queryset, do not upgrade without ensuring it returns a queryset
 matplotlib = "^3.3.2"
-<<<<<<< HEAD
 nautobot-plugin-nornir = "^2.2.1"
 # Numpy is not a direct dependency, but we are assisting Poetry version resolution by providing constraints.
 numpy = [
     {version = "^1.26", python = ">=3.9"},
 ]
-=======
-nautobot-plugin-nornir = "^2.0.0"
->>>>>>> c892eb85
 
 toml = "^0.10.2"
 netutils = "^1.5.0"
