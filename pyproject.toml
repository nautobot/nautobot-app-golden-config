--- conflicted
+++ resolved
@@ -49,10 +49,7 @@
 Markdown = "*"
 # Render custom markdown for version added/changed/remove notes
 markdown-version-annotations = "1.0.1"
-<<<<<<< HEAD
 # Rendering docs to HTML
-=======
->>>>>>> 00d018df
 mkdocs = "1.6.0"
 # Material for MkDocs theme
 mkdocs-material = "9.5.32"
