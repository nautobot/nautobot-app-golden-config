--- conflicted
+++ resolved
@@ -1,10 +1,6 @@
 [tool.poetry]
 name = "nautobot-golden-config"
-<<<<<<< HEAD
 version = "3.0.0a0"
-=======
-version = "2.4.2a0"
->>>>>>> 4630bdf6
 description = "An app for configuration on nautobot"
 authors = ["Network to Code, LLC <opensource@networktocode.com>"]
 license = "Apache-2.0"
@@ -43,14 +39,9 @@
 # nautobot-plugin-nornir = "^3.0.0"  # TODO: Uncomment after v3.0.0 is released
 toml = "^0.10.2"
 netutils = "^1.5.0"
-<<<<<<< HEAD
-hier-config = "^2.2.2"
+hier-config = "^3.2.2"
 nautobot-capacity-metrics = {git = "https://github.com/nautobot/nautobot-app-capacity-metrics.git", rev = "next-3.0"}
 # nautobot-capacity-metrics = "^4.0.0"  # TODO: Uncomment after v4.0.0 is released
-=======
-hier-config = "^3.2.2"
-nautobot-capacity-metrics = "^3.0.1"
->>>>>>> 4630bdf6
 xmldiff = "^2.6.3"
 # Used for local development
 nautobot = {git = "https://github.com/nautobot/nautobot.git", rev = "next"}
