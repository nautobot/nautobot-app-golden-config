--- conflicted
+++ resolved
@@ -2,12 +2,7 @@
 import os
 import sys
 
-<<<<<<< HEAD
-from nautobot.core.settings import *  # noqa: F403
-=======
-from django.utils.module_loading import import_string
 from nautobot.core.settings import *  # noqa: F403  # pylint: disable=wildcard-import,unused-wildcard-import
->>>>>>> 1c2d7ade
 from nautobot.core.settings_funcs import is_truthy, parse_redis_connection
 
 #
