"""Django Models for tracking the configuration compliance per feature and device."""

import json
import logging

from deepdiff import DeepDiff
from django.contrib.contenttypes.models import ContentType
from django.core.exceptions import ValidationError
from django.db import models
from django.shortcuts import reverse
from django.utils.module_loading import import_string
from django.utils.text import slugify
from nautobot.core.models.generics import PrimaryModel
from nautobot.extras.models import DynamicGroup, ObjectChange
from nautobot.extras.utils import extras_features
from nautobot.utilities.utils import serialize_object, serialize_object_v2
from netutils.config.compliance import feature_compliance
from nautobot_golden_config.choices import ComplianceRuleConfigTypeChoice
from nautobot_golden_config.utilities.constant import ENABLE_SOTAGG, PLUGIN_CFG
from nautobot_golden_config.utilities.utils import get_platform


LOGGER = logging.getLogger(__name__)
GRAPHQL_STR_START = "query ($device_id: ID!)"

ERROR_MSG = (
    "There was an issue with the data that was returned by your get_custom_compliance function. "
    "This is a local issue that requires the attention of your systems administrator and not something "
    "that can be fixed within the Golden Config plugin. "
)
MISSING_MSG = (
    ERROR_MSG + "Specifically the `{}` key was not found in value the get_custom_compliance function provided."
)
VALIDATION_MSG = (
    ERROR_MSG + "Specifically the key {} was expected to be of type(s) {} and the value of {} was not that type(s)."
)


def _is_jsonable(val):
    """Check is value can be converted to json."""
    try:
        json.dumps(val)
        return True
    except (TypeError, OverflowError):
        return False


def _null_to_empty(val):
    """Convert to empty string if the value is currently null."""
    if not val:
        return ""
    return val


def _get_cli_compliance(obj):
    """This function performs the actual compliance for cli configuration."""
    feature = {
        "ordered": obj.rule.config_ordered,
        "name": obj.rule,
    }
    feature.update({"section": obj.rule.match_config.splitlines()})
    value = feature_compliance(feature, obj.actual, obj.intended, get_platform(obj.device.platform.slug))
    compliance = value["compliant"]
    if compliance:
        compliance_int = 1
        ordered = value["ordered_compliant"]
    else:
        compliance_int = 0
        ordered = value["ordered_compliant"]
    missing = _null_to_empty(value["missing"])
    extra = _null_to_empty(value["extra"])
    return {
        "compliance": compliance,
        "compliance_int": compliance_int,
        "ordered": ordered,
        "missing": missing,
        "extra": extra,
    }


def _get_json_compliance(obj):
    """This function performs the actual compliance for json serializable data."""

    def _normalize_diff(diff, path_to_diff):
        """Normalizes the diff to a list of keys and list indexes that have changed."""
        dictionary_items = list(diff.get(f"dictionary_item_{path_to_diff}", []))
        list_items = list(diff.get(f"iterable_item_{path_to_diff}", {}).keys())
        values_changed = list(diff.get("values_changed", {}).keys())
        type_changes = list(diff.get("type_changes", {}).keys())
        return dictionary_items + list_items + values_changed + type_changes

    diff = DeepDiff(obj.actual, obj.intended, ignore_order=obj.ordered, report_repetition=True)
    if not diff:
        compliance_int = 1
        compliance = True
        ordered = True
        missing = ""
        extra = ""
    else:
        compliance_int = 0
        compliance = False
        ordered = False
        missing = _null_to_empty(_normalize_diff(diff, "added"))
        extra = _null_to_empty(_normalize_diff(diff, "removed"))

    return {
        "compliance": compliance,
        "compliance_int": compliance_int,
        "ordered": ordered,
        "missing": missing,
        "extra": extra,
    }


def _verify_get_custom_compliance_data(compliance_details):
    """This function verifies the data is as expected when a custom function is used."""
    for val in ["compliance", "compliance_int", "ordered", "missing", "extra"]:
        try:
            compliance_details[val]
        except KeyError:
            raise ValidationError(MISSING_MSG.format(val)) from KeyError
    for val in ["compliance", "ordered"]:
        if compliance_details[val] not in [True, False]:
            raise ValidationError(VALIDATION_MSG.format(val, "Boolean", compliance_details[val]))
    if compliance_details["compliance_int"] not in [0, 1]:
        raise ValidationError(VALIDATION_MSG.format("compliance_int", "0 or 1", compliance_details["compliance_int"]))
    for val in ["missing", "extra"]:
        if not isinstance(compliance_details[val], str) and not _is_jsonable(compliance_details[val]):
            raise ValidationError(VALIDATION_MSG.format(val, "String or Json", compliance_details[val]))


# The below maps the provided compliance types
FUNC_MAPPER = {
    ComplianceRuleConfigTypeChoice.TYPE_CLI: _get_cli_compliance,
    ComplianceRuleConfigTypeChoice.TYPE_JSON: _get_json_compliance,
}
# The below conditionally add the custom provided compliance type
if PLUGIN_CFG.get("get_custom_compliance"):
    try:
        FUNC_MAPPER["custom"] = import_string(PLUGIN_CFG["get_custom_compliance"])
    except Exception as error:  # pylint: disable=broad-except
        msg = (
            "There was an issue attempting to import the get_custom_compliance function of"
            f"{PLUGIN_CFG['get_custom_compliance']}, this is expected with a local configuration issue "
            "and not related to the Golden Configuration Plugin, please contact your system admin for further details"
        )
        raise Exception(msg).with_traceback(error.__traceback__)


@extras_features(
    "custom_fields",
    "custom_validators",
    "export_templates",
    "graphql",
    "relationships",
    "webhooks",
)
class ComplianceFeature(PrimaryModel):  # pylint: disable=too-many-ancestors
    """ComplianceFeature details."""

    name = models.CharField(max_length=100, unique=True)
    slug = models.SlugField(max_length=100, unique=True)
    description = models.CharField(max_length=200, blank=True)

    csv_headers = ["name", "slug", "description"]

    def to_csv(self):
        """Indicates model fields to return as csv."""
        return (self.name, self.slug, self.description)

    class Meta:
        """Meta information for ComplianceFeature model."""

        ordering = ("slug",)

    def __str__(self):
        """Return a sane string representation of the instance."""
        return self.slug

    def get_absolute_url(self):
        """Absolute url for the ComplianceFeature instance."""
        return reverse("plugins:nautobot_golden_config:compliancefeature", args=[self.pk])


@extras_features(
    "custom_fields",
    "custom_validators",
    "export_templates",
    "graphql",
    "relationships",
    "webhooks",
)
class ComplianceRule(PrimaryModel):  # pylint: disable=too-many-ancestors
    """ComplianceRule details."""

    feature = models.ForeignKey(to="ComplianceFeature", on_delete=models.CASCADE, blank=False, related_name="feature")

    platform = models.ForeignKey(
        to="dcim.Platform",
        on_delete=models.CASCADE,
        related_name="compliance_rules",
        null=False,
        blank=False,
    )
    description = models.CharField(
        max_length=200,
        blank=True,
    )
    config_ordered = models.BooleanField(
        null=False,
        blank=False,
        verbose_name="Configured Ordered",
        help_text="Whether or not the configuration order matters, such as in ACLs.",
    )
    match_config = models.TextField(
        null=True,
        blank=True,
        verbose_name="Config to Match",
        help_text="The config to match that is matched based on the parent most configuration. E.g.: For CLI `router bgp` or `ntp`. For JSON this is a top level key name.",
    )
    config_type = models.CharField(
        max_length=20,
        default=ComplianceRuleConfigTypeChoice.TYPE_CLI,
        choices=ComplianceRuleConfigTypeChoice,
        help_text="Whether the configuration is in CLI or JSON/structured format.",
    )

    custom_compliance = models.BooleanField(
        default=False, help_text="Whether this Compliance Rule is proceeded as custom."
    )

    csv_headers = [
        "platform",
        "feature",
        "description",
        "config_ordered",
        "match_config",
        "config_type",
        "custom_compliance",
    ]

    def to_csv(self):
        """Indicates model fields to return as csv."""
        return (
            self.platform.slug,
            self.feature.name,
            self.description,
            self.config_ordered,
            self.match_config,
            self.config_type,
            self.custom_compliance,
        )

    class Meta:
        """Meta information for ComplianceRule model."""

        ordering = ("platform", "feature__name")
        unique_together = (
            "feature",
            "platform",
        )

    def __str__(self):
        """Return a sane string representation of the instance."""
        return f"{self.platform} - {self.feature.name}"

    def get_absolute_url(self):
        """Absolute url for the ComplianceRule instance."""
        return reverse("plugins:nautobot_golden_config:compliancerule", args=[self.pk])

    def clean(self):
        """Verify that if cli, then match_config is set."""
        if self.config_type == ComplianceRuleConfigTypeChoice.TYPE_CLI and not self.match_config:
            raise ValidationError("CLI configuration set, but no configuration set to match.")


@extras_features(
    "custom_fields",
    "custom_links",
    "custom_validators",
    "export_templates",
    "graphql",
    "relationships",
    "webhooks",
)
class ConfigCompliance(PrimaryModel):  # pylint: disable=too-many-ancestors
    """Configuration compliance details."""

    device = models.ForeignKey(to="dcim.Device", on_delete=models.CASCADE, help_text="The device", blank=False)
    rule = models.ForeignKey(to="ComplianceRule", on_delete=models.CASCADE, blank=False, related_name="rule")
    compliance = models.BooleanField(null=True, blank=True)
    actual = models.JSONField(blank=True, help_text="Actual Configuration for feature")
    intended = models.JSONField(blank=True, help_text="Intended Configuration for feature")
    missing = models.JSONField(blank=True, help_text="Configuration that should be on the device.")
    extra = models.JSONField(blank=True, help_text="Configuration that should not be on the device.")
    ordered = models.BooleanField(default=True)
    # Used for django-pivot, both compliance and compliance_int should be set.
    compliance_int = models.IntegerField(null=True, blank=True)

    csv_headers = ["Device Name", "Feature", "Compliance"]

    def get_absolute_url(self):
        """Return absolute URL for instance."""
        return reverse("plugins:nautobot_golden_config:configcompliance", args=[self.pk])

    def to_csv(self):
        """Indicates model fields to return as csv."""
        return (self.device.name, self.rule.feature.name, self.compliance)

<<<<<<< HEAD
    def to_objectchange(self, action, *, related_object=None, object_data_extra=None, object_data_exclude=None):
=======
    def to_objectchange(
        self, action, *, related_object=None, object_data_extra=None, object_data_exclude=None
    ):  # pylint: disable=arguments-differ
>>>>>>> 0217182d
        """Remove actual and intended configuration from changelog."""
        if not object_data_exclude:
            object_data_exclude = ["actual", "intended"]
        return ObjectChange(
            changed_object=self,
            object_repr=str(self),
            action=action,
            object_data=serialize_object(self, extra=object_data_extra, exclude=object_data_exclude),
            object_data_v2=serialize_object_v2(self),
            related_object=related_object,
        )

    class Meta:
        """Set unique together fields for model."""

        ordering = ["device", "rule"]
        unique_together = ("device", "rule")

    def __str__(self):
        """String representation of a the compliance."""
        return f"{self.device} -> {self.rule} -> {self.compliance}"

    def save(self, *args, **kwargs):
        """The actual configuration compliance happens here, but the details for actual compliance job would be found in FUNC_MAPPER."""
        if self.rule.custom_compliance:
            if not FUNC_MAPPER.get("custom"):
                raise ValidationError(
                    "Custom type provided, but no `get_custom_compliance` config set, please contact system admin."
                )
            compliance_details = FUNC_MAPPER["custom"](obj=self)
            _verify_get_custom_compliance_data(compliance_details)
        else:
            compliance_details = FUNC_MAPPER[self.rule.config_type](obj=self)

        self.compliance = compliance_details["compliance"]
        self.compliance_int = compliance_details["compliance_int"]
        self.ordered = compliance_details["ordered"]
        self.missing = compliance_details["missing"]
        self.extra = compliance_details["extra"]

        super().save(*args, **kwargs)


@extras_features(
    "custom_fields",
    "custom_links",
    "custom_validators",
    "export_templates",
    "graphql",
    "relationships",
    "webhooks",
)
class GoldenConfig(PrimaryModel):  # pylint: disable=too-many-ancestors
    """Configuration Management Model."""

    device = models.ForeignKey(
        to="dcim.Device",
        on_delete=models.CASCADE,
        help_text="device",
        blank=False,
    )
    backup_config = models.TextField(blank=True, help_text="Full backup config for device.")
    backup_last_attempt_date = models.DateTimeField(null=True)
    backup_last_success_date = models.DateTimeField(null=True)

    intended_config = models.TextField(blank=True, help_text="Intended config for the device.")
    intended_last_attempt_date = models.DateTimeField(null=True)
    intended_last_success_date = models.DateTimeField(null=True)

    compliance_config = models.TextField(blank=True, help_text="Full config diff for device.")
    compliance_last_attempt_date = models.DateTimeField(null=True)
    compliance_last_success_date = models.DateTimeField(null=True)

    csv_headers = [
        "Device Name",
        "backup attempt",
        "backup successful",
        "intended attempt",
        "intended successful",
        "compliance attempt",
        "compliance successful",
    ]

    def to_csv(self):
        """Indicates model fields to return as csv."""
        return (
            self.device,
            self.backup_last_attempt_date,
            self.backup_last_success_date,
            self.intended_last_attempt_date,
            self.intended_last_success_date,
            self.compliance_last_attempt_date,
            self.compliance_last_success_date,
        )

<<<<<<< HEAD
    def to_objectchange(self, action, *, related_object=None, object_data_extra=None, object_data_exclude=None):
=======
    def to_objectchange(
        self, action, *, related_object=None, object_data_extra=None, object_data_exclude=None
    ):  # pylint: disable=arguments-differ
>>>>>>> 0217182d
        """Remove actual and intended configuration from changelog."""
        if not object_data_exclude:
            object_data_exclude = ["backup_config", "intended_config", "compliance_config"]
        return ObjectChange(
            changed_object=self,
            object_repr=str(self),
            action=action,
            object_data=serialize_object(self, extra=object_data_extra, exclude=object_data_exclude),
            object_data_v2=serialize_object_v2(self),
            related_object=related_object,
        )

    class Meta:
        """Set unique together fields for model."""

        ordering = ["device"]

    def __str__(self):
        """String representation of a the compliance."""
        return f"{self.device}"


@extras_features(
    "graphql",
)
class GoldenConfigSetting(PrimaryModel):  # pylint: disable=too-many-ancestors
    """GoldenConfigSetting Model definition. This provides global configs instead of via configs.py."""

    name = models.CharField(max_length=100, unique=True, blank=False)
    slug = models.SlugField(max_length=100, unique=True, blank=False)
    weight = models.PositiveSmallIntegerField(default=1000, blank=False)
    description = models.CharField(
        max_length=200,
        blank=True,
    )
    backup_repository = models.ForeignKey(
        to="extras.GitRepository",
        on_delete=models.SET_NULL,
        null=True,
        blank=True,
        related_name="backup_repository",
        limit_choices_to={"provided_contents__contains": "nautobot_golden_config.backupconfigs"},
    )
    backup_path_template = models.CharField(
        max_length=255,
        null=False,
        blank=True,
        verbose_name="Backup Path in Jinja Template Form",
        help_text="The Jinja path representation of where the backup file will be found. The variable `obj` is available as the device instance object of a given device, as is the case for all Jinja templates. e.g. `{{obj.site.slug}}/{{obj.name}}.cfg`",
    )
    intended_repository = models.ForeignKey(
        to="extras.GitRepository",
        on_delete=models.SET_NULL,
        null=True,
        blank=True,
        related_name="intended_repository",
        limit_choices_to={"provided_contents__contains": "nautobot_golden_config.intendedconfigs"},
    )
    intended_path_template = models.CharField(
        max_length=255,
        null=False,
        blank=True,
        verbose_name="Intended Path in Jinja Template Form",
        help_text="The Jinja path representation of where the generated file will be places. e.g. `{{obj.site.slug}}/{{obj.name}}.cfg`",
    )
    jinja_repository = models.ForeignKey(
        to="extras.GitRepository",
        on_delete=models.SET_NULL,
        null=True,
        blank=True,
        related_name="jinja_template",
        limit_choices_to={"provided_contents__contains": "nautobot_golden_config.jinjatemplate"},
    )
    jinja_path_template = models.CharField(
        max_length=255,
        null=False,
        blank=True,
        verbose_name="Template Path in Jinja Template Form",
        help_text="The Jinja path representation of where the Jinja template can be found. e.g. `{{obj.platform.slug}}.j2`",
    )
    backup_test_connectivity = models.BooleanField(
        null=False,
        default=True,
        verbose_name="Backup Test",
        help_text="Whether or not to pretest the connectivity of the device by verifying there is a resolvable IP that can connect to port 22.",
    )
    sot_agg_query = models.ForeignKey(
        to="extras.GraphQLQuery",
        on_delete=models.PROTECT,
        null=True,
        blank=True,
        related_name="sot_aggregation",
    )
    dynamic_group = models.OneToOneField(
        to="extras.DynamicGroup",
        on_delete=models.PROTECT,
        related_name="golden_config_setting",
    )

    csv_headers = [
        "name",
        "slug",
        "weight",
        "description",
    ]

    def to_csv(self):
        """Indicates model fields to return as csv."""
        return (
            self.name,
            self.slug,
            self.weight,
            self.description,
        )

    def get_absolute_url(self):  # pylint: disable=no-self-use
        """Return absolute URL for instance."""
        return reverse("plugins:nautobot_golden_config:goldenconfigsetting", args=[self.pk])

    def __str__(self):
        """Return a simple string if model is called."""
        return f"Golden Config Setting - {self.name}"

    @property
    def scope(self):
        """Returns filter from DynamicGroup."""
        if self.dynamic_group:
            return self.dynamic_group.filter
        return {}

    @scope.setter
    def scope(self, value):
        """Create DynamicGroup based on original scope JSON data."""
        if hasattr(self, "dynamic_group"):
            self.dynamic_group.filter = value
            self.dynamic_group.validated_save()
        else:
            name = f"GoldenConfigSetting {self.name} scope"
            content_type = ContentType.objects.get(app_label="dcim", model="device")
            dynamic_group = DynamicGroup.objects.create(
                name=name,
                slug=slugify(name),
                filter=value,
                content_type=content_type,
                description="Automatically generated for nautobot_golden_config GoldenConfigSetting.",
            )
            self.dynamic_group = dynamic_group
            self.validated_save()

    class Meta:
        """Set unique fields for model.

        Provide ordering used in tables and get_device_to_settings_map.
        Sorting on weight is performed from the highest weight value to the lowest weight value.
        This is to ensure only one plugin settings could be applied per single device based on priority and name.
        """

        verbose_name = "Golden Config Setting"
        ordering = ["-weight", "name"]  # Refer to weight comment in class docstring.

    def clean(self):
        """Validate the scope and GraphQL query."""
        super().clean()

        if ENABLE_SOTAGG and not self.sot_agg_query:
            raise ValidationError("A GraphQL query must be defined when `ENABLE_SOTAGG` is True")

        if self.sot_agg_query:
            LOGGER.debug("GraphQL - test  query start with: `%s`", GRAPHQL_STR_START)
            if not str(self.sot_agg_query.query.lstrip()).startswith(GRAPHQL_STR_START):
                raise ValidationError(f"The GraphQL query must start with exactly `{GRAPHQL_STR_START}`")

    def get_queryset(self):
        """Generate a Device QuerySet from the filter."""
        return self.dynamic_group.members

    def device_count(self):
        """Return the number of devices in the group."""
        return self.dynamic_group.count

    def get_url_to_filtered_device_list(self):
        """Get url to all devices that are matching the filter."""
        return self.dynamic_group.get_group_members_url()


@extras_features(
    "custom_fields",
    "custom_links",
    "custom_validators",
    "export_templates",
    "graphql",
    "relationships",
    "webhooks",
)
class ConfigRemove(PrimaryModel):  # pylint: disable=too-many-ancestors
    """ConfigRemove for Regex Line Removals from Backup Configuration Model definition."""

    name = models.CharField(max_length=255, null=False, blank=False)
    platform = models.ForeignKey(
        to="dcim.Platform",
        on_delete=models.CASCADE,
        related_name="backup_line_remove",
        null=False,
        blank=False,
    )
    description = models.CharField(
        max_length=200,
        blank=True,
    )
    regex = models.CharField(
        max_length=200,
        verbose_name="Regex Pattern",
        help_text="Regex pattern used to remove a line from the backup configuration.",
    )

    clone_fields = ["platform", "description", "regex"]
    csv_headers = ["name", "platform", "description", "regex"]

    def to_csv(self):
        """Indicates model fields to return as csv."""
        return (self.name, self.platform.slug, self.regex)

    class Meta:
        """Meta information for ConfigRemove model."""

        ordering = ("platform", "name")
        unique_together = ("name", "platform")

    def __str__(self):
        """Return a simple string if model is called."""
        return self.name

    def get_absolute_url(self):  # pylint: disable=no-self-use
        """Return absolute URL for instance."""
        return reverse("plugins:nautobot_golden_config:configremove", args=[self.pk])


@extras_features(
    "custom_fields",
    "custom_links",
    "custom_validators",
    "export_templates",
    "graphql",
    "relationships",
    "webhooks",
)
class ConfigReplace(PrimaryModel):  # pylint: disable=too-many-ancestors
    """ConfigReplace for Regex Line Replacements from Backup Configuration Model definition."""

    name = models.CharField(max_length=255, null=False, blank=False)
    platform = models.ForeignKey(
        to="dcim.Platform",
        on_delete=models.CASCADE,
        related_name="backup_line_replace",
        null=False,
        blank=False,
    )
    description = models.CharField(
        max_length=200,
        blank=True,
    )
    regex = models.CharField(
        max_length=200,
        verbose_name="Regex Pattern to Substitute",
        help_text="Regex pattern that will be found and replaced with 'replaced text'.",
    )
    replace = models.CharField(
        max_length=200,
        verbose_name="Replaced Text",
        help_text="Text that will be inserted in place of Regex pattern match.",
    )

    clone_fields = ["platform", "description", "regex", "replace"]
    csv_headers = ["name", "platform", "description", "regex", "replace"]

    def to_csv(self):
        """Indicates model fields to return as csv."""
        return (self.name, self.platform.slug, self.description, self.regex, self.replace)

    class Meta:
        """Meta information for ConfigReplace model."""

        ordering = ("platform", "name")
        unique_together = ("name", "platform")

    def get_absolute_url(self):
        """Return absolute URL for instance."""
        return reverse("plugins:nautobot_golden_config:configreplace", args=[self.pk])

    def __str__(self):
        """Return a simple string if model is called."""
        return self.name<|MERGE_RESOLUTION|>--- conflicted
+++ resolved
@@ -307,13 +307,10 @@
         """Indicates model fields to return as csv."""
         return (self.device.name, self.rule.feature.name, self.compliance)
 
-<<<<<<< HEAD
-    def to_objectchange(self, action, *, related_object=None, object_data_extra=None, object_data_exclude=None):
-=======
     def to_objectchange(
         self, action, *, related_object=None, object_data_extra=None, object_data_exclude=None
     ):  # pylint: disable=arguments-differ
->>>>>>> 0217182d
+
         """Remove actual and intended configuration from changelog."""
         if not object_data_exclude:
             object_data_exclude = ["actual", "intended"]
@@ -409,13 +406,9 @@
             self.compliance_last_success_date,
         )
 
-<<<<<<< HEAD
-    def to_objectchange(self, action, *, related_object=None, object_data_extra=None, object_data_exclude=None):
-=======
     def to_objectchange(
         self, action, *, related_object=None, object_data_extra=None, object_data_exclude=None
     ):  # pylint: disable=arguments-differ
->>>>>>> 0217182d
         """Remove actual and intended configuration from changelog."""
         if not object_data_exclude:
             object_data_exclude = ["backup_config", "intended_config", "compliance_config"]
