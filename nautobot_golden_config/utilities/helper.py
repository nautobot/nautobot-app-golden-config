"""Helper functions."""

# pylint: disable=raise-missing-from
import json
from copy import deepcopy

from django.conf import settings
from django.contrib import messages
<<<<<<< HEAD
from django.db.models import Q
from django.db.utils import ProgrammingError
=======
from django.db.models import OuterRef, Q, Subquery
>>>>>>> 39d4876f
from django.template import engines
from django.urls import reverse
from django.utils.html import format_html
from jinja2 import exceptions as jinja_errors
from jinja2.sandbox import SandboxedEnvironment
from lxml import etree
from nautobot.core.utils.data import render_jinja2
from nautobot.dcim.filters import DeviceFilterSet
from nautobot.dcim.models import Device
from nautobot.extras.choices import DynamicGroupTypeChoices
from nautobot.extras.models import Job
from nornir_nautobot.exceptions import NornirNautobotException

from nautobot_golden_config import config as app_config
from nautobot_golden_config import models
from nautobot_golden_config.error_codes import ERROR_CODES
from nautobot_golden_config.utilities import utils
from nautobot_golden_config.utilities.constant import JINJA_ENV

FRAMEWORK_METHODS = {
    "default": utils.default_framework,
    "get_config": utils.get_config_framework,
    "merge_config": utils.merge_config_framework,
    "replace_config_framework": utils.replace_config_framework,
}

FIELDS_PK = {
    "platform",
    "tenant_group",
    "tenant",
    "location",
    "role",
    "rack",
    "rack_group",
    "manufacturer",
    "device_type",
}

FIELDS_NAME = {"tags", "status"}


def get_job_filter(data=None):
    """Helper function to return a the filterable list of OS's based on platform.name and a specific custom value."""
    if not data:
        data = {}
    query = {}

    # Translate instances from FIELDS set to list of primary keys
    for field in FIELDS_PK:
        if data.get(field):
            query[field] = data[field].values_list("pk", flat=True)

    # Translate instances from FIELDS set to list of names
    for field in FIELDS_NAME:
        if data.get(field):
            query[field] = data[field].values_list("name", flat=True)

    # Handle case where object is from single device run all.
    if data.get("device") and isinstance(data["device"], Device):
        query.update({"id": [str(data["device"].pk)]})
    elif data.get("device"):
        query.update({"id": data["device"].values_list("pk", flat=True)})

    raw_qs = Q()
    # If scope is set to {} do not loop as all devices are in scope.
    if not models.GoldenConfigSetting.objects.filter(
        dynamic_group__filter__iexact="{}", dynamic_group__group_type=DynamicGroupTypeChoices.TYPE_DYNAMIC_FILTER
    ).exists():
        for obj in models.GoldenConfigSetting.objects.all():
            raw_qs = raw_qs | obj.dynamic_group.generate_query()

    base_qs = Device.objects.filter(raw_qs)

    if not base_qs.exists():
        raise NornirNautobotException(
            "`E3015:` The base queryset didn't find any devices. Please check the Golden Config Setting scope."
        )

    devices_filtered = DeviceFilterSet(data=query, queryset=base_qs)

    if not devices_filtered.qs.exists():
        raise NornirNautobotException(
            "`E3016:` The provided job parameters didn't match any devices detected by the Golden Config scope. Please check the scope defined within Golden Config Settings or select the correct job parameters to correctly match devices."
        )
    devices_no_platform = devices_filtered.qs.filter(platform__isnull=True)
    if devices_no_platform.exists():
        raise NornirNautobotException(
            f"`E3017:` The following device(s) {', '.join([device.name for device in devices_no_platform])} have no platform defined. Platform is required."
        )

    return devices_filtered.qs


def null_to_empty(val):
    """Convert to empty string if the value is currently null."""
    if not val:
        return ""
    return val


def get_django_env():
    """Load Django Jinja filters from the Django jinja template engine, and add them to the jinja_env.

    Returns:
        SandboxedEnvironment
    """
    # Use a custom Jinja2 environment instead of Django's to avoid HTML escaping
    jinja_env = SandboxedEnvironment(**JINJA_ENV)
    jinja_env.filters = engines["jinja"].env.filters
    return jinja_env


def render_jinja_template(obj, logger, template):
    """
    Helper function to render Jinja templates.

    Args:
        obj (Device): The Device object from Nautobot.
        logger (logging.logger): Logger to log error messages to.
        template (str): A Jinja2 template to be rendered.

    Returns:
        str: The ``template`` rendered.

    Raises:
        NornirNautobotException: When there is an error rendering the ``template``.
    """
    try:
        return render_jinja2(template_code=template, context={"obj": obj})
    except jinja_errors.UndefinedError as error:
        error_msg = (
            "`E3019:` Jinja encountered and UndefinedError`, check the template for missing variable definitions.\n"
            f"Template:\n{template}\n"
            f"Original Error: {error}"
        )
        logger.error(error_msg, extra={"object": obj})
        raise NornirNautobotException(error_msg)

    except jinja_errors.TemplateSyntaxError as error:  # Also catches subclass of TemplateAssertionError
        error_msg = (
            f"`E3020:` Jinja encountered a SyntaxError at line number {error.lineno},"
            f"check the template for invalid Jinja syntax.\nTemplate:\n{template}\n"
            f"Original Error: {error}"
        )
        logger.error(error_msg, extra={"object": obj})
        raise NornirNautobotException(error_msg)
    # Intentionally not catching TemplateNotFound errors since template is passes as a string and not a filename
    except jinja_errors.TemplateError as error:  # Catches all remaining Jinja errors
        error_msg = (
            "`E3021:` Jinja encountered an unexpected TemplateError; check the template for correctness\n"
            f"Template:\n{template}\n"
            f"Original Error: {error}"
        )
        logger.error(error_msg, extra={"object": obj})
        raise NornirNautobotException(error_msg)


def get_device_to_settings_map(queryset):
    """Helper function to map heightest weighted GC settings to devices."""
    update_dynamic_groups_cache()
    annotated_queryset = queryset.all().annotate(
        gc_settings=Subquery(
            models.GoldenConfigSetting.objects.filter(
                dynamic_group__static_group_associations__associated_object_id=OuterRef("id"),
                dynamic_group__static_group_associations__associated_object_type__app_label="dcim",
                dynamic_group__static_group_associations__associated_object_type__model="device",
            )
            .order_by("-weight")
            # [:1] is a ORM/DB "limit 1" query, not a python slice.
            .values("id")[:1]
        )
    )
    gcs = {gc.id: gc for gc in models.GoldenConfigSetting.objects.all()}
    return {device.id: gcs[device.gc_settings] for device in annotated_queryset}


def get_json_config(config):
    """Helper to JSON load config files."""
    try:
        return json.loads(config)
    except json.decoder.JSONDecodeError:
        return None


def get_xml_config(config):
    """Helper to parse XML config files."""
    try:
        parser = etree.XMLParser(remove_blank_text=True)
        return etree.fromstring(config, parser=parser)  # noqa: S320
    except etree.ParseError:
        return None


def list_to_string(items):
    """Helper function to set the proper list of items sentence."""
    if len(items) == 1:
        return items[0]
    if len(items) == 2:  # noqa: PLR2004
        return " and ".join(items)
    return ", ".join(items[:-1]) + " and " + items[-1]


def add_message(combo_check, request):
    """Helper function to abstract the adding a message that the job is not enabled."""
    multiple_messages = []
    for item in combo_check:
        _job, feature_enabled = item
        job = Job.objects.filter(module_name="nautobot_golden_config.jobs", job_class_name=_job).first()
        if not job:
            continue
        if not isinstance(feature_enabled, list):
            feature_enabled = [feature_enabled]
        if not job.enabled and any(feature_enabled):
            multiple_messages.append(f"<a href='{reverse('extras:job_edit', kwargs={'pk': job.pk})}'>{job.name}</a>")
    if multiple_messages:
        messages.warning(request, format_html(f"The Job(s) {list_to_string(multiple_messages)} are not yet enabled."))


def dispatch_params(method, platform, logger):
    """Utility method to map user defined platform network_driver to netutils named entity."""
    custom_dispatcher = settings.PLUGINS_CONFIG[app_config.name].get("custom_dispatcher", {})
    params = {"method": method}

    # If there is a custom driver we can simply return that
    if custom_dispatcher.get(platform):
        params["custom_dispatcher"] = custom_dispatcher[platform]
        params["framework"] = ""
        return params
    # Otherwise we are checking in order of:
    #   1. method & driver
    #   2. method & all
    #   3. default and driver
    #   4. default & all
    if FRAMEWORK_METHODS.get(method) and FRAMEWORK_METHODS[method]().get(platform):
        params["framework"] = FRAMEWORK_METHODS[method]()[platform]
    elif FRAMEWORK_METHODS.get(method) and FRAMEWORK_METHODS[method]().get("all"):
        params["framework"] = FRAMEWORK_METHODS[method]()["all"]
    elif utils.default_framework().get(platform):
        params["framework"] = utils.default_framework()[platform]
    elif utils.default_framework().get("all"):
        params["framework"] = utils.default_framework()["all"]
    if not params.get("framework"):
        error_msg = "`E3022:` Could not find a valid framework (e.g. netmiko) given a method (e.g. merge_config) and a driver (e.g. cisco_ios)."
        logger.error(error_msg)
        raise NornirNautobotException(error_msg)
    return params


def get_xml_subtree_with_full_path(config_xml, match_config):
    """
    Extracts a subtree from an XML configuration based on a provided XPath expression and rebuilds the full path from the root.

    Args:
        config_xml (etree.Element): The root of the XML configuration from which to extract the subtree.
        match_config (str): An XPath expression that specifies the elements to include in the subtree.

    Returns:
        str: The XML subtree as a string, including all elements specified by the XPath expression and their full paths from the root.
    """
    config_elements = config_xml.xpath(match_config)
    new_root = etree.Element(config_xml.tag)
    for element in config_elements:
        current_element = new_root
        for parent in reversed(list(element.iterancestors())):  # from root to parent
            if parent is config_xml:  # skip the root
                continue
            copied_parent = deepcopy(parent)
            copied_parent[:] = []  # remove children
            current_element.append(copied_parent)
            current_element = copied_parent
        current_element.append(deepcopy(element))
    return etree.tostring(new_root, encoding="unicode", pretty_print=True)


def update_dynamic_groups_cache():
    """Update dynamic group cache for all golden config dynamic groups."""
    if not settings.PLUGINS_CONFIG[app_config.name].get("_manual_dynamic_group_mgmt"):
        for setting in models.GoldenConfigSetting.objects.all():
            setting.dynamic_group.update_cached_members()


class GoldenConfigDefaults:
    """Lightweight stand-in for GoldenConfigSetting rows if none exist or DB is unmigrated."""

    def __init__(self, defaults_dict):
        """Store each default key as an attribute on self, so that code can use `gc_settings.backup_enabled` as normal."""
        settings_mapper = {
            "enable_backup": "backup_enabled",
            "enable_intended": "intended_enabled",
            "enable_compliance": "compliance_enabled",
            "enable_plan": "plan_enabled",
            "enable_deploy": "deploy_enabled",
        }
        for key, value in defaults_dict.items():
            if settings_mapper.get(key):
                setattr(self, settings_mapper.get(key), value)

    def __str__(self):
        """GoldenConfigDefaults string repreentation."""
        return "<GoldenConfigDefaults fallback>"


def get_golden_config_settings():
    """Return the first GoldenConfigSetting in the database if it exists; otherwise return a fallback object that uses GoldenConfig.default_settings."""
    try:
        db_instance = models.GoldenConfigSetting.objects.first()
        if db_instance:
            return db_instance
    except ProgrammingError:
        # Table doesn't exist yet, or other DB issues
        pass

    # Fall back to default settings if no DB row is available
    return GoldenConfigDefaults(app_config.default_settings)


# def verify_feature_enabled(logger, feature_name, gc_settings, required_settings=None):
#     """Verify if a feature is enabled and has required settings.

#     Args:
#         logger: Logger instance
#         feature_name: Name of the feature to check (backup, intended, compliance, etc)
#         gc_settings: GoldenConfigSetting instance
#         required_settings: List of required setting attributes for this feature

#     Raises:
#         NornirNautobotException: If feature is disabled or missing required settings
#     """
#     feature_enabled = getattr(gc_settings, f"{feature_name}_enabled", False)
#     if not feature_enabled:
#         error_msg = f"`E3038:` The {feature_name} feature is disabled in Golden Config settings."
#         logger.error(error_msg)
#         raise NornirNautobotException(error_msg)

#     if required_settings:
#         missing_settings = []
#         for setting in required_settings:
#             if not getattr(gc_settings, setting, None):
#                 missing_settings.append(setting)

#         if missing_settings:
#             if feature_name == "intended" and "sot_agg_query" in missing_settings and not ENABLE_SOTAGG:
#                 # Skip SOT aggregation query check if the feature is disabled
#                 missing_settings.remove("sot_agg_query")

#             if missing_settings:  # Check again in case we removed the only missing setting
#                 error_msg = f"`E3039:` Missing required settings for {feature_name}: {', '.join(missing_settings)}"
#                 logger.error(error_msg)
#                 raise NornirNautobotException(error_msg)


def verify_config_plan_eligibility(logger, device, gc_settings):
    """Verify if a device is eligible for config plan operations.

    Args:
        logger: Logger instance
        device: Device instance
        gc_settings: GoldenConfigSetting instance

    Raises:
        NornirNautobotException: If device is not eligible for config plans
    """
    if not gc_settings.plan_enabled:
        error_msg = "`E3034:` Config plan creation is disabled in Golden Config settings."
        logger.error(error_msg)
        raise NornirNautobotException(error_msg)

    # Check if device is in scope
    device_settings = get_device_to_settings_map(device)
    if not device_settings:
        error_msg = f"`E3035:` Device {device.name} is not in scope for config plans."
        logger.error(error_msg)
        raise NornirNautobotException(error_msg)


def verify_deployment_eligibility(logger, config_plan, gc_settings):
    """Verify if a config plan is eligible for deployment.

    Args:
        logger: Logger instance
        config_plan: ConfigPlan instance
        gc_settings: GoldenConfigSetting instance

    Raises:
        NornirNautobotException: If deployment is not allowed
    """
    if not gc_settings.deploy_enabled:
        error_msg = "`E3036:` Configuration deployment is disabled in Golden Config settings."
        logger.error(error_msg)
        raise NornirNautobotException(error_msg)

    # Check if device is still in scope
    device_settings = get_device_to_settings_map(config_plan.device)
    if not device_settings:
        error_msg = f"`E3037:` Device {config_plan.device.name} is no longer in scope for deployments."
        logger.error(error_msg)
        raise NornirNautobotException(error_msg)


class GCSettingsDeviceFilterSet:
    """Helper class to filter and group devices based on their Golden Config settings."""

    def __init__(self, queryset):
        """Initialize with a job device queryset.

        Args:
            queryset: Django queryset of Device objects
        """
        self.queryset = queryset
        self.device_to_settings_map = get_device_to_settings_map(self.queryset)
        self.settings_filters = {
            setting: {True: {}, False: {}} for setting in ["backup", "intended", "compliance", "plan", "deploy"]
        }
        self._populate_filters()

    def _populate_filters(self):
        """Populate filters for each setting."""
        for device, gc_settings in self.device_to_settings_map.items():
            for setting in self.settings_filters:
                is_enabled = getattr(gc_settings, f"{setting}_enabled", False)
                self.settings_filters[setting][is_enabled][device] = gc_settings

    # def _map_devices_to_settings(self):
    #     """Map devices to their Golden Config settings."""
    #     update_dynamic_groups_cache()
    #     return {
    #         device.id: device.dynamic_groups.exclude(golden_config_setting__isnull=True)
    #         .order_by("-golden_config_setting__weight")
    #         .first()
    #         .golden_config_setting
    #         for device in self.queryset
    #         if device.dynamic_groups.exists()
    #     }

    def get_filtered_querysets(self, setting_type):
        """Return the filtered querysets for a given setting type."""
        enabled_devices = self.settings_filters[setting_type][True].keys()
        disabled_devices = self.settings_filters[setting_type][False].keys()
        return self.queryset.filter(pk__in=enabled_devices), self.queryset.filter(pk__in=disabled_devices)


# class CustomFilterSettings:
#     """
#     Helper class to filter and group devices based on their Golden Config settings.

#     Provides compatibility with existing code while adding enhanced device filtering.
#     """

#     def __init__(self, queryset):
#         """
#         Initialize with a device queryset.

#         Args:
#             queryset: Django queryset of Device objects
#         """
#         self.queryset = queryset
#         self._filtered_queryset = deepcopy(queryset)
#         self._device_to_settings_maps = set()
#         self._excluded_devices = []

#     @property
#     def device_to_settings_maps(self):
#         """Get mapping of devices to their settings, lazy loaded."""
#         if len(self._device_to_settings_maps) == 0:
#             self._device_to_settings_maps = set(get_device_to_settings_map(self.queryset).values())
#         return self._device_to_settings_maps

#     def exclude_devices(self, devices):
#         """
#         Exclude devices from the queryset.

#         Args:
#             devices: List of Device objects to exclude
#         """
#         return self._excluded_devices.extend(devices)

#     @property
#     def filtered_queryset(self):
#         """Get the filtered queryset."""
#         return self._filtered_queryset.exclude(pk__in=self._excluded_devices)

#     def verify_feature_enabled(self, logger, feature_name, required_settings=None):
#         """
#         Drop-in replacement for the original verify_feature_enabled function.

#         This maintains compatibility with existing tests by using a representative
#         setting to generate the exact same error messages.

#         Args:
#             logger: Logger instance
#             feature_name: Feature name to check (backup, intended, compliance)
#             required_settings: List of setting attributes that should be populated

#         Raises:
#             NornirNautobotException: If feature is disabled or required settings are missing
#         """
#         for setting in self.device_to_settings_maps:
#             try:
#                 verify_feature_enabled(logger, feature_name, setting, required_settings)
#             except NornirNautobotException as error:
#                 if any(code in str(error) for code in ["E3038", "E3039"]):
#                     if hasattr(setting, "dynamic_group") and len(setting.dynamic_group.members) > 0:
#                         self.exclude_devices([device.pk for device in setting.dynamic_group.members])
#                 raise error


def get_error_message(error_code, **kwargs):
    """Get the error message for a given error code.

    Args:
        error_code (str): The error code.
        **kwargs: Any additional context data to be interpolated in the error message.

    Returns:
        str: The constructed error message.
    """
    try:
        error_message = ERROR_CODES.get(error_code, ERROR_CODES["E3XXX"]).error_message.format(**kwargs)
    except KeyError as missing_kwarg:
        error_message = f"Error Code was found, but failed to format, message expected kwarg `{missing_kwarg}`."
    except Exception:  # pylint: disable=broad-except
        error_message = "Error Code was found, but failed to format message, unknown cause."
    return f"{error_code}: {error_message}"<|MERGE_RESOLUTION|>--- conflicted
+++ resolved
@@ -6,12 +6,8 @@
 
 from django.conf import settings
 from django.contrib import messages
-<<<<<<< HEAD
-from django.db.models import Q
+from django.db.models import OuterRef, Q, Subquery
 from django.db.utils import ProgrammingError
-=======
-from django.db.models import OuterRef, Q, Subquery
->>>>>>> 39d4876f
 from django.template import engines
 from django.urls import reverse
 from django.utils.html import format_html
