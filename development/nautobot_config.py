--- conflicted
+++ resolved
@@ -3,11 +3,6 @@
 import sys
 
 from django.utils.module_loading import import_string
-<<<<<<< HEAD
-from nautobot.core.settings import *  # noqa: F403
-from nautobot.core.settings_funcs import is_truthy, parse_redis_connection
-
-=======
 from nautobot.core.settings import *  # noqa: F403  # pylint: disable=wildcard-import,unused-wildcard-import
 from nautobot.core.settings_funcs import is_truthy, parse_redis_connection
 
@@ -26,7 +21,6 @@
     if "debug_toolbar.middleware.DebugToolbarMiddleware" not in MIDDLEWARE:  # noqa: F405
         MIDDLEWARE.insert(0, "debug_toolbar.middleware.DebugToolbarMiddleware")  # noqa: F405
 
->>>>>>> e5d400c4
 #
 # Misc. settings
 #
