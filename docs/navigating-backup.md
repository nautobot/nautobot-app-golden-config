--- conflicted
+++ resolved
@@ -1,40 +1,3 @@
-<<<<<<< HEAD
-
-# Usage
-
-The backup configuration process relies on the ability for the nautobot worker to connect via Nornir to the device, run the show run or equivalent command and save the configuration.
-
-# Setting up a Git repository for Backups
-
-The first step is to go to Nautobot and navigate to the Data Sources Git integration. `Extensibility -> Git Repositories`.
-
-![Backup Git Navigation](./img/backup-git-step1.png)
-
-From the Git Repositories page we an add the **Backup** repository.
-
-Click on `[+ADD]`.
-
-You will now be presented with a page to fill in the repository details.
-
-Parameters:
-|Field|Explanation|
-|:--|:--|
-|Name|User friendly name for the backup repository.|
-|Slug|Auto-generated based on the `name` provided.|
-|Remote URL|The URL pointing to the Git repository that stores the backup configuration files. Current usage is limited to `http` or `https`.|
-|Branch|The branch in the Git repository to use. Defaults to `main`.|
-|Token|The token is a personal access token for the `username` provided.  For more information on generating a personal access token. [Github Personal Access Token](https://docs.github.com/en/github/authenticating-to-github/creating-a-personal-access-token)
-|Username|The github username that coresponds with the personal access token above.|
-|Provides|Valid providers for Git Repositories.|
-<br>
-
-![Example Git Backups](./img/backup-git-step2.png)
-
-Select `backup configs`. and click on `[Create]`.
-
-Once you click `[Create]` and the repository syncs, the main page will now show the repository along with its status.
-![Git Backup Repo Status](./img/backup-git-step3.png)
-=======
 # Configuration Backup
 
 The backup configuration process relies on the ability for the nautobot worker to connect via Nornir to the device, run the `show run` or equivalent command 
@@ -77,5 +40,4 @@
 
 The backup process will automatically create folders as required based on the path definition. 
 
-## 
->>>>>>> 902c678c
+## 