--- conflicted
+++ resolved
@@ -15,11 +15,8 @@
 from django.db.models import Count, ExpressionWrapper, F, FloatField, Max, ProtectedError, Q
 from django.forms import ModelMultipleChoiceField, MultipleHiddenInput
 from django.shortcuts import redirect, render
-<<<<<<< HEAD
 from django.utils.module_loading import import_string
-=======
 from django.utils.timezone import make_aware
->>>>>>> 1c2d7ade
 from django.views.generic import View
 from django_pivot.pivot import pivot
 from nautobot.core.views import generic
@@ -40,12 +37,9 @@
 
 from nautobot_golden_config import filters, forms, models, tables
 from nautobot_golden_config.api import serializers
-<<<<<<< HEAD
-=======
 
 # from nautobot_golden_config.jobs import DeployConfigPlans
 # from nautobot_golden_config.utilities import utils
->>>>>>> 1c2d7ade
 from nautobot_golden_config.utilities import constant
 from nautobot_golden_config.utilities.config_postprocessing import get_config_postprocessing
 from nautobot_golden_config.utilities.graphql import graph_ql_query
@@ -897,20 +891,12 @@
             return redirect("plugins:nautobot_golden_config:configplan_list")
 
         job_data = {"config_plan": config_plan_pks}
-<<<<<<< HEAD
-
-        result = JobResult.enqueue_job(
-            func=run_job,
-            name=import_string("nautobot_golden_config.jobs.DeployConfigPlans").class_path,
-            obj_type=get_job_content_type(),
-            user=request.user,
-=======
         job = Job.objects.get(name="Generate Config Plans")
 
         # TODO: 2.0 re-enable
         # result = JobResult.enqueue_job(
         #     func=run_job,
-        #     name=DeployConfigPlans.class_path,
+        #     name=import_string("nautobot_golden_config.jobs.DeployConfigPlans").class_path,
         #     obj_type=get_job_content_type(),
         #     user=request.user,
         #     data=job_data,
@@ -921,7 +907,6 @@
             job,
             request.user,
             # task_queue=task_queue,
->>>>>>> 1c2d7ade
             data=job_data,
             **job.job_class.serialize_data(request),
         )
