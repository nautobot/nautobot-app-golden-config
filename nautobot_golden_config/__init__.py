"""Plugin declaration for nautobot_golden_config."""
# Metadata is inherited from Nautobot. If not including Nautobot in the environment, this should be added
from importlib import metadata


__version__ = metadata.version(__name__)

from django.db.models.signals import post_migrate
from nautobot.core.signals import nautobot_database_ready
from nautobot.extras.plugins import PluginConfig


class GoldenConfig(PluginConfig):
    """Plugin configuration for the nautobot_golden_config plugin."""

    name = "nautobot_golden_config"
    verbose_name = "Golden Configuration"
    version = __version__
    author = "Network to Code, LLC"
    author_email = "opensource@networktocode.com"
    description = "Nautobot Apps that embraces NetDevOps and automates configuration backups, performs configuration compliance, and generates intended configurations. Includes native Git integration and gives users the flexibility to mix and match the supported features."
    base_url = "golden-config"
<<<<<<< HEAD
    min_version = "1.5.14"
=======
    min_version = "1.6.1"
>>>>>>> 3231faeb
    max_version = "1.99"
    default_settings = {
        "enable_backup": True,
        "enable_compliance": True,
        "enable_intended": True,
        "enable_sotagg": True,
        "enable_postprocessing": False,
        "postprocessing_callables": [],
        "postprocessing_subscribed": [],
        "per_feature_bar_width": 0.3,
        "per_feature_width": 13,
        "per_feature_height": 4,
        "get_custom_compliance": None,
    }

    def ready(self):
        """Register custom signals."""
        from nautobot_golden_config.models import ConfigCompliance  # pylint: disable=import-outside-toplevel

        # pylint: disable=import-outside-toplevel
        from .signals import (
            config_compliance_platform_cleanup,
            post_migrate_create_statuses,
            post_migrate_create_job_button,
        )

        nautobot_database_ready.connect(post_migrate_create_statuses, sender=self)
        nautobot_database_ready.connect(post_migrate_create_job_button, sender=self)

        super().ready()
        post_migrate.connect(config_compliance_platform_cleanup, sender=ConfigCompliance)


config = GoldenConfig  # pylint:disable=invalid-name<|MERGE_RESOLUTION|>--- conflicted
+++ resolved
@@ -20,11 +20,7 @@
     author_email = "opensource@networktocode.com"
     description = "Nautobot Apps that embraces NetDevOps and automates configuration backups, performs configuration compliance, and generates intended configurations. Includes native Git integration and gives users the flexibility to mix and match the supported features."
     base_url = "golden-config"
-<<<<<<< HEAD
-    min_version = "1.5.14"
-=======
     min_version = "1.6.1"
->>>>>>> 3231faeb
     max_version = "1.99"
     default_settings = {
         "enable_backup": True,
