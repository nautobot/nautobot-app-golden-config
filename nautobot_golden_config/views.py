"""Django views for Nautobot Golden Configuration."""  # pylint: disable=too-many-lines

import json
import logging
from datetime import datetime

import yaml
from django.contrib import messages
from django.contrib.auth.mixins import PermissionRequiredMixin
from django.core.exceptions import ObjectDoesNotExist
from django.db.models import Count, ExpressionWrapper, F, FloatField, Max, Q
from django.shortcuts import redirect, render
from django.urls import reverse
from django.utils.html import format_html
from django.utils.timezone import make_aware
from django.views.generic import TemplateView, View
from django_pivot.pivot import pivot
from nautobot.apps import views
from nautobot.core.views import generic
from nautobot.core.views.mixins import PERMISSIONS_ACTION_MAP, ObjectPermissionRequiredMixin
from nautobot.dcim.models import Device
from nautobot.extras.models import Job, JobResult
from rest_framework.decorators import action
from rest_framework.response import Response

from nautobot_golden_config import details, filters, forms, models, tables
from nautobot_golden_config.api import serializers
from nautobot_golden_config.utilities import constant
from nautobot_golden_config.utilities.config_postprocessing import get_config_postprocessing
from nautobot_golden_config.utilities.graphql import graph_ql_query
from nautobot_golden_config.utilities.helper import add_message, get_device_to_settings_map, get_golden_config_settings
from nautobot_golden_config.utilities.mat_plot import get_global_aggr, plot_barchart_visual, plot_visual

# TODO: Future #4512
PERMISSIONS_ACTION_MAP.update(
    {
        "backup": "view",
        "compliance": "view",
        "intended": "view",
        "sotagg": "view",
        "postprocessing": "view",
        "devicetab": "view",
    }
)
LOGGER = logging.getLogger(__name__)

#
# GoldenConfig
#


class GoldenConfigUIViewSet(  # pylint: disable=abstract-method
    views.ObjectDetailViewMixin,
    views.ObjectDestroyViewMixin,
    views.ObjectBulkDestroyViewMixin,
    views.ObjectListViewMixin,  # TODO: Changing the order of the mixins breaks things... why?
):
    """Views for the GoldenConfig model."""

    bulk_update_form_class = forms.GoldenConfigBulkEditForm
    table_class = tables.GoldenConfigTable
    filterset_class = filters.GoldenConfigFilterSet
    filterset_form_class = forms.GoldenConfigFilterForm
    queryset = models.GoldenConfig.objects.all()
    serializer_class = serializers.GoldenConfigSerializer
    action_buttons = ("export",)
    object_detail_content = details.golden_config

    def __init__(self, *args, **kwargs):
        """Used to set default variables on GoldenConfigUIViewSet."""
        super().__init__(*args, **kwargs)
        self.device = None
        self.output = ""
        self.structured_format = None
        self.title_name = None
        self.is_modal = None
        self.config_details = None
        self.action_template_name = None

    def filter_queryset(self, queryset):
        """Add a warning message when GoldenConfig Table is out of sync."""
        queryset = super().filter_queryset(queryset)
        # Only adding a message when no filters are applied
        if self.filter_params:
            return queryset

        sync_job = Job.objects.get(
            module_name="nautobot_golden_config.jobs", job_class_name="SyncGoldenConfigWithDynamicGroups"
        )
        sync_job_url = f"<a href='{reverse('extras:job_run', kwargs={'pk': sync_job.pk})}'>{sync_job.name}</a>"
        out_of_sync_message = format_html(
            "The expected devices and actual devices here are not in sync. "
            f"Running the job {sync_job_url} will put it back in sync."
        )

        gc_dynamic_group_device_pks = models.GoldenConfig.get_dynamic_group_device_pks()
        gc_device_pks = models.GoldenConfig.get_golden_config_device_ids()
        if gc_dynamic_group_device_pks != gc_device_pks:
            messages.warning(self.request, message=out_of_sync_message)

        return queryset

    def _get_device_context(self, instance):
        return {
            "Backup Config": reverse(
                "plugins:nautobot_golden_config:goldenconfig_backup", kwargs={"pk": instance.device.pk}
            ),
            "Intended Config": reverse(
                "plugins:nautobot_golden_config:goldenconfig_intended", kwargs={"pk": instance.device.pk}
            ),
            "Compliance Config": reverse(
                "plugins:nautobot_golden_config:goldenconfig_compliance", kwargs={"pk": instance.device.pk}
            ),
        }

    def get_extra_context(self, request, instance=None, **kwargs):
        """Get extra context data."""
        settings = get_golden_config_settings()
        context = super().get_extra_context(request, instance)
<<<<<<< HEAD
        context["compliance"] = settings.compliance_enabled
        context["backup"] = settings.backup_enabled
        context["intended"] = settings.intended_enabled
=======
        if self.action == "retrieve":
            context["device_object"] = self._get_device_context(instance)
        context["compliance"] = constant.ENABLE_COMPLIANCE
        context["backup"] = constant.ENABLE_BACKUP
        context["intended"] = constant.ENABLE_INTENDED
>>>>>>> 4630bdf6
        jobs = []
        jobs.append(["BackupJob", settings.backup_enabled])
        jobs.append(["IntendedJob", settings.intended_enabled])
        jobs.append(["ComplianceJob", settings.compliance_enabled])
        add_message(jobs, request)
        return context

    def _pre_helper(self, pk, request):
        self.device = Device.objects.get(pk=pk)
        if request.GET.get("config_plan_id"):
            self.config_details = models.ConfigPlan.objects.get(id=request.GET.get("config_plan_id"))
        else:
            self.config_details = models.GoldenConfig.objects.filter(device=self.device).first()
        self.action_template_name = "nautobot_golden_config/goldenconfig_details.html"
        self.structured_format = "json"
        self.is_modal = False
        if request.GET.get("modal") == "true":
            self.action_template_name = "nautobot_golden_config/goldenconfig_detailsmodal.html"
            self.is_modal = True

    def _post_render(self, request):
        context = {
            "output": self.output,
            "device": self.device,
            "device_name": self.device.name,
            "format": self.structured_format,
            "title_name": self.title_name,
            "is_modal": self.is_modal,
        }
        return render(request, self.action_template_name, context)

    @action(detail=True, methods=["get"])
    def backup(self, request, pk, *args, **kwargs):
        """Additional action to handle backup_config."""
        self._pre_helper(pk, request)
        self.output = self.config_details.backup_config
        self.structured_format = "cli"
        self.title_name = "Backup Configuration Details"
        return self._post_render(request)

    @action(detail=True, methods=["get"])
    def intended(self, request, pk, *args, **kwargs):
        """Additional action to handle intended_config."""
        self._pre_helper(pk, request)
        self.output = self.config_details.intended_config
        self.structured_format = "cli"
        self.title_name = "Intended Configuration Details"
        return self._post_render(request)

    @action(detail=True, methods=["get"])
    def postprocessing(self, request, pk, *args, **kwargs):
        """Additional action to handle postprocessing."""
        self._pre_helper(pk, request)
        self.output = get_config_postprocessing(self.config_details, request)
        self.structured_format = "cli"
        self.title_name = "Post Processing"
        return self._post_render(request)

    @action(detail=True, methods=["get"])
    def sotagg(self, request, pk, *args, **kwargs):
        """Additional action to handle sotagg."""
        self._pre_helper(pk, request)
        self.structured_format = "json"
        if request.GET.get("format") in ["json", "yaml"]:
            self.structured_format = request.GET.get("format")

        settings = get_device_to_settings_map(queryset=Device.objects.filter(pk=self.device.pk))
        if self.device.id in settings:
            sot_agg_query_setting = settings[self.device.id].sot_agg_query
            if sot_agg_query_setting is not None:
                _, self.output = graph_ql_query(request, self.device, sot_agg_query_setting.query)
            else:
                self.output = {"Error": "No saved `GraphQL Query` query was configured in the `Golden Config Setting`"}
        else:
            raise ObjectDoesNotExist(f"{self.device.name} does not map to a Golden Config Setting.")

        if self.structured_format == "yaml":
            self.output = yaml.dump(json.loads(json.dumps(self.output)), default_flow_style=False)
        else:
            self.output = json.dumps(self.output, indent=4)
        self.title_name = "Aggregate Data"
        return self._post_render(request)

    @action(detail=True, methods=["get"])
    def compliance(self, request, pk, *args, **kwargs):
        """Additional action to handle compliance."""
        self._pre_helper(pk, request)

        self.output = self.config_details.compliance_config
        if self.config_details.backup_last_success_date:
            backup_date = str(self.config_details.backup_last_success_date.strftime("%b %d %Y"))
        else:
            backup_date = make_aware(datetime.now()).strftime("%b %d %Y")
        if self.config_details.intended_last_success_date:
            intended_date = str(self.config_details.intended_last_success_date.strftime("%b %d %Y"))
        else:
            intended_date = make_aware(datetime.now()).strftime("%b %d %Y")

        diff_type = "File"
        self.structured_format = "diff"

        if self.output == "":
            # This is used if all config snippets are in compliance and no diff exist.
            self.output = f"--- Backup {diff_type} - " + backup_date + f"\n+++ Intended {diff_type} - " + intended_date
        else:
            first_occurence = self.output.index("@@")
            second_occurence = self.output.index("@@", first_occurence)
            # This is logic to match diff2html's expected input.
            self.output = (
                f"--- Backup {diff_type} - "
                + backup_date
                + f"\n+++ Intended {diff_type} - "
                + intended_date
                + "\n"
                + self.output[first_occurence:second_occurence]
                + "@@"
                + self.output[second_occurence + 2 :]  # noqa: E203
            )
        self.title_name = "Compliance Details"
        return self._post_render(request)


#
# ConfigCompliance
#


class ConfigComplianceUIViewSet(  # pylint: disable=abstract-method
    views.ObjectDetailViewMixin,
    views.ObjectDestroyViewMixin,
    views.ObjectBulkDestroyViewMixin,
    views.ObjectListViewMixin,
):
    """Views for the ConfigCompliance model."""

    filterset_class = filters.ConfigComplianceFilterSet
    filterset_form_class = forms.ConfigComplianceFilterForm
    queryset = models.ConfigCompliance.objects.all().order_by("device__name")
    serializer_class = serializers.ConfigComplianceSerializer
    table_class = tables.ConfigComplianceTable
    table_delete_class = tables.ConfigComplianceDeleteTable

    custom_action_permission_map = None
    action_buttons = ("export",)
    object_detail_content = details.config_compliance

    def __init__(self, *args, **kwargs):
        """Used to set default variables on ConfigComplianceUIViewSet."""
        super().__init__(*args, **kwargs)
        self.pk_list = None
        self.report_context = None
        self.store_table = None  # Used to store the table for bulk delete. No longer required in Nautobot 2.3.11

    def get_extra_context(self, request, instance=None, **kwargs):
        """A ConfigCompliance helper function to warn if the Job is not enabled to run."""
        settings = get_golden_config_settings()
        context = super().get_extra_context(request, instance)
        if self.action == "overview":
            context = {**context, **self.report_context}
        # TODO Remove when dropping support for Nautobot < 2.3.11
        if self.action == "bulk_destroy":
            context["table"] = self.store_table

        context["compliance"] = settings.compliance_enabled
        context["backup"] = settings.backup_enabled
        context["intended"] = settings.intended_enabled
        add_message([["ComplianceJob", settings.compliance_enabled]], request)
        return context

    def alter_queryset(self, request):
        """Build actual runtime queryset as the build time queryset of table `pivoted`."""
        # Super because alter_queryset() calls get_queryset(), which is what calls queryset.restrict()
        self.queryset = super().alter_queryset(request)
        return pivot(
            self.queryset,
            ["device", "device__name"],
            "rule__feature__slug",
            "compliance_int",
            aggregation=Max,
        )

    def perform_bulk_destroy(self, request, **kwargs):
        """Overwrite perform_bulk_destroy to handle special use case in which the UI shows devices but want to delete ConfigCompliance objects."""
        model = self.queryset.model
        # Are we deleting *all* objects in the queryset or just a selected subset?
        if request.POST.get("_all"):
            filter_params = self.get_filter_params(request)
            if not filter_params:
                compliance_objects = model.objects.only("pk").all().values_list("pk", flat=True)
            elif self.filterset_class is None:
                raise NotImplementedError("filterset_class must be defined to use _all")
            else:
                compliance_objects = self.filterset_class(filter_params, model.objects.only("pk")).qs
            # When selecting *all* the resulting request args are ConfigCompliance object PKs
            self.pk_list = [item[0] for item in self.queryset.filter(pk__in=compliance_objects).values_list("id")]
        elif "_confirm" not in request.POST:
            # When it is not being confirmed, the pk's are the device objects.
            device_objects = request.POST.getlist("pk")
            self.pk_list = [item[0] for item in self.queryset.filter(device__pk__in=device_objects).values_list("id")]
        else:
            self.pk_list = request.POST.getlist("pk")

        form_class = self.get_form_class(**kwargs)
        data = {}
        if "_confirm" in request.POST:
            form = form_class(request.POST)
            if form.is_valid():
                return self.form_valid(form)
            return self.form_invalid(form)

        table = self.table_delete_class(self.queryset.filter(pk__in=self.pk_list), orderable=False)

        if not table.rows:
            messages.warning(
                request,
                f"No {self.queryset.model._meta.verbose_name_plural} were selected for deletion.",
            )
            return redirect(self.get_return_url(request))

        # TODO Remove when dropping support for Nautobot < 2.3.11
        self.store_table = table

        if not request.POST.get("_all"):
            data.update({"table": table, "total_objs_to_delete": len(table.rows)})
        else:
            data.update({"table": None, "delete_all": True, "total_objs_to_delete": len(table.rows)})
        return Response(data)

    @action(detail=True, methods=["get"])
    def devicetab(self, request, pk, *args, **kwargs):
        """Additional action to handle backup_config."""
        device = Device.objects.get(pk=pk)
        context = {}
        compliance_details = models.ConfigCompliance.objects.filter(device=device)
        context["compliance_details"] = compliance_details
        if request.GET.get("compliance") == "compliant":
            context["compliance_details"] = compliance_details.filter(compliance=True)
        elif request.GET.get("compliance") == "non-compliant":
            context["compliance_details"] = compliance_details.filter(compliance=False)

        context["active_tab"] = request.GET.get("tab")
        context["device"] = device
        context["object"] = device
        context["verbose_name"] = "Device"
        return render(request, "nautobot_golden_config/configcompliance_devicetab.html", context)


class ConfigComplianceOverview(generic.ObjectListView):
    """View for executive report on configuration compliance."""

    action_buttons = ("export",)
    filterset = filters.ConfigComplianceFilterSet
    filterset_form = forms.ConfigComplianceFilterForm
    table = tables.ConfigComplianceGlobalFeatureTable
    template_name = "nautobot_golden_config/configcompliance_overview.html"
    # kind = "Features"

    queryset = (
        models.ConfigCompliance.objects.values("rule__feature__slug")
        .annotate(
            count=Count("rule__feature__slug"),
            compliant=Count("rule__feature__slug", filter=Q(compliance=True)),
            non_compliant=Count("rule__feature__slug", filter=~Q(compliance=True)),
            comp_percent=ExpressionWrapper(100 * F("compliant") / F("count"), output_field=FloatField()),
        )
        .order_by("-comp_percent")
    )
    extra_content = {}

    # Once https://github.com/nautobot/nautobot/issues/4529 is addressed, can turn this on.
    # Permalink reference: https://github.com/nautobot/nautobot-app-golden-config/blob/017d5e1526fa9f642b9e02bfc7161f27d4948bef/nautobot_golden_config/views.py#L383
    # @action(detail=False, methods=["get"])
    # def overview(self, request, *args, **kwargs):
    def setup(self, request, *args, **kwargs):
        """Using request object to perform filtering based on query params."""
        super().setup(request, *args, **kwargs)
        settings = get_golden_config_settings()
        filter_params = self.get_filter_params(request)
        # Add .restrict() to the queryset to restrict the view based on user permissions.
        main_qs = models.ConfigCompliance.objects.restrict(request.user, "view")
        device_aggr, feature_aggr = get_global_aggr(main_qs, self.filterset, filter_params)
        feature_qs = self.filterset(request.GET, self.queryset.restrict(request.user, "view")).qs
        self.extra_content = {
            "bar_chart": plot_barchart_visual(feature_qs),
            "device_aggr": device_aggr,
            "device_visual": plot_visual(device_aggr),
            "feature_aggr": feature_aggr,
            "feature_visual": plot_visual(feature_aggr),
            "compliance": settings.compliance_enabled,
        }

    def extra_context(self):
        """Extra content method on."""
        # add global aggregations to extra context.
        return self.extra_content


class ComplianceFeatureUIViewSet(views.NautobotUIViewSet):
    """Views for the ComplianceFeature model."""

    bulk_update_form_class = forms.ComplianceFeatureBulkEditForm
    filterset_class = filters.ComplianceFeatureFilterSet
    filterset_form_class = forms.ComplianceFeatureFilterForm
    form_class = forms.ComplianceFeatureForm
    queryset = models.ComplianceFeature.objects.all()
    serializer_class = serializers.ComplianceFeatureSerializer
    table_class = tables.ComplianceFeatureTable
    lookup_field = "pk"
    object_detail_content = details.compliance_feature

    def get_extra_context(self, request, instance=None):
        """A ComplianceFeature helper function to warn if the Job is not enabled to run."""
        settings = get_golden_config_settings()
        add_message([["ComplianceJob", settings.compliance_enabled]], request)
        return {}


class ComplianceRuleUIViewSet(views.NautobotUIViewSet):
    """Views for the ComplianceRule model."""

    bulk_update_form_class = forms.ComplianceRuleBulkEditForm
    filterset_class = filters.ComplianceRuleFilterSet
    filterset_form_class = forms.ComplianceRuleFilterForm
    form_class = forms.ComplianceRuleForm
    queryset = models.ComplianceRule.objects.all()
    serializer_class = serializers.ComplianceRuleSerializer
    table_class = tables.ComplianceRuleTable
    lookup_field = "pk"
    object_detail_content = details.compliance_rule

    def get_extra_context(self, request, instance=None):
        """A ComplianceRule helper function to warn if the Job is not enabled to run."""
        settings = get_golden_config_settings()
        add_message([["ComplianceJob", settings.compliance_enabled]], request)
        return {}


class GoldenConfigSettingUIViewSet(views.NautobotUIViewSet):
    """Views for the GoldenConfigSetting model."""

    bulk_update_form_class = forms.GoldenConfigSettingBulkEditForm
    filterset_class = filters.GoldenConfigSettingFilterSet
    filterset_form_class = forms.GoldenConfigSettingFilterForm
    form_class = forms.GoldenConfigSettingForm
    queryset = models.GoldenConfigSetting.objects.all()
    serializer_class = serializers.GoldenConfigSettingSerializer
    table_class = tables.GoldenConfigSettingTable
    lookup_field = "pk"
    object_detail_content = details.golden_config_setting
    extra_buttons = ("clone",)

    def get_extra_context(self, request, instance=None):
        """A GoldenConfig helper function to warn if the Job is not enabled to run."""
<<<<<<< HEAD
        settings = get_golden_config_settings()
=======
        context = super().get_extra_context(request, instance)
        if self.action == "retrieve":
            dg = getattr(instance, "dynamic_group", None)
            context["dg_data"] = {"Dynamic Group": dg, "Filter Query Logic": dg.filter, "Scope of Devices": dg}

>>>>>>> 4630bdf6
        jobs = []
        jobs.append(["BackupJob", settings.backup_enabled])
        jobs.append(["IntendedJob", settings.intended_enabled])
        jobs.append(["DeployConfigPlans", settings.plan_enabled])
        jobs.append(["ComplianceJob", settings.compliance_enabled])
        jobs.append(
            [
                "AllGoldenConfig",
                [
                    settings.backup_enabled,
                    settings.compliance_enabled,
                    settings.deploy_enabled,
                    settings.intended_enabled,
                    constant.ENABLE_SOTAGG,
                ],
            ]
        )
        jobs.append(
            [
                "AllDevicesGoldenConfig",
                [
                    settings.backup_enabled,
                    settings.compliance_enabled,
                    settings.deploy_enabled,
                    settings.intended_enabled,
                    constant.ENABLE_SOTAGG,
                ],
            ]
        )
        add_message(jobs, request)
        return context


class ConfigRemoveUIViewSet(views.NautobotUIViewSet):
    """Views for the ConfigRemove model."""

    bulk_update_form_class = forms.ConfigRemoveBulkEditForm
    filterset_class = filters.ConfigRemoveFilterSet
    filterset_form_class = forms.ConfigRemoveFilterForm
    form_class = forms.ConfigRemoveForm
    queryset = models.ConfigRemove.objects.all()
    serializer_class = serializers.ConfigRemoveSerializer
    table_class = tables.ConfigRemoveTable
    lookup_field = "pk"
    object_detail_content = details.config_remove

    def get_extra_context(self, request, instance=None):
        """A ConfigRemove helper function to warn if the Job is not enabled to run."""
        settings = get_golden_config_settings()
        add_message([["BackupJob", settings.backup_enabled]], request)
        return {}


class ConfigReplaceUIViewSet(views.NautobotUIViewSet):
    """Views for the ConfigReplace model."""

    bulk_update_form_class = forms.ConfigReplaceBulkEditForm
    filterset_class = filters.ConfigReplaceFilterSet
    filterset_form_class = forms.ConfigReplaceFilterForm
    form_class = forms.ConfigReplaceForm
    queryset = models.ConfigReplace.objects.all()
    serializer_class = serializers.ConfigReplaceSerializer
    table_class = tables.ConfigReplaceTable
    lookup_field = "pk"
    object_detail_content = details.config_replace

    def get_extra_context(self, request, instance=None):
        """A ConfigReplace helper function to warn if the Job is not enabled to run."""
        settings = get_golden_config_settings()
        add_message([["BackupJob", settings.backup_enabled]], request)
        return {}


class RemediationSettingUIViewSet(views.NautobotUIViewSet):
    """Views for the RemediationSetting model."""

    # bulk_create_form_class = forms.RemediationSettingCSVForm
    bulk_update_form_class = forms.RemediationSettingBulkEditForm
    filterset_class = filters.RemediationSettingFilterSet
    filterset_form_class = forms.RemediationSettingFilterForm
    form_class = forms.RemediationSettingForm
    queryset = models.RemediationSetting.objects.all()
    serializer_class = serializers.RemediationSettingSerializer
    table_class = tables.RemediationSettingTable
    lookup_field = "pk"
    object_detail_content = details.config_remediation

    def get_extra_context(self, request, instance=None):
        """A RemediationSetting helper function to warn if the Job is not enabled to run."""
        settings = get_golden_config_settings()
        add_message([["ComplianceJob", settings.compliance_enabled]], request)
        return {}


class ConfigPlanUIViewSet(views.NautobotUIViewSet):
    """Views for the ConfigPlan model."""

    bulk_update_form_class = forms.ConfigPlanBulkEditForm
    filterset_class = filters.ConfigPlanFilterSet
    filterset_form_class = forms.ConfigPlanFilterForm
    form_class = forms.ConfigPlanForm
    queryset = models.ConfigPlan.objects.all()
    serializer_class = serializers.ConfigPlanSerializer
    table_class = tables.ConfigPlanTable
    lookup_field = "pk"
    action_buttons = ("add",)
    update_form_class = forms.ConfigPlanUpdateForm
    object_detail_content = details.config_plan

    def alter_queryset(self, request):
        """Build actual runtime queryset to automatically remove `Completed` by default."""
        if "Completed" not in request.GET.getlist("status"):
            return self.queryset.exclude(status__name="Completed")
        return self.queryset

    def get_extra_context(self, request, instance=None):
        """A ConfigPlan helper function to warn if the Job is not enabled to run."""
<<<<<<< HEAD
        settings = get_golden_config_settings()
=======
        context = super().get_extra_context(request, instance)
>>>>>>> 4630bdf6
        jobs = []
        jobs.append(["GenerateConfigPlans", settings.plan_enabled])
        jobs.append(["DeployConfigPlans", settings.deploy_enabled])
        jobs.append(["DeployConfigPlanJobButtonReceiver", settings.deploy_enabled])
        add_message(jobs, request)
        return context


class ConfigPlanBulkDeploy(ObjectPermissionRequiredMixin, View):
    """View to run the Config Plan Deploy Job."""

    queryset = models.ConfigPlan.objects.all()

    def get_required_permission(self):
        """Permissions required for the view."""
        return "extras.run_job"

    # Once https://github.com/nautobot/nautobot/issues/4529 is addressed, can turn this on.
    # Permalink reference: https://github.com/nautobot/nautobot-app-golden-config/blob/017d5e1526fa9f642b9e02bfc7161f27d4948bef/nautobot_golden_config/views.py#L609-L612
    # @action(detail=False, methods=["post"])
    # def bulk_deploy(self, request):
    def post(self, request):
        """Enqueue the job and redirect to the job results page."""
        config_plan_pks = request.POST.getlist("pk")
        if not config_plan_pks:
            messages.warning(request, "No Config Plans selected for deployment.")
            return redirect("plugins:nautobot_golden_config:configplan_list")

        job_data = {"config_plan": config_plan_pks}
        job = Job.objects.get(name="Generate Config Plans")

        job_result = JobResult.enqueue_job(
            job,
            request.user,
            data=job_data,
            **job.job_class.serialize_data(request),
        )
        return redirect(job_result.get_absolute_url())


class GenerateIntendedConfigView(PermissionRequiredMixin, TemplateView):
    """View to generate the intended configuration."""

    template_name = "nautobot_golden_config/generate_intended_config.html"
    permission_required = ["dcim.view_device", "extras.view_gitrepository"]

    def get_context_data(self, **kwargs):
        """Get the context data for the view."""
        context = super().get_context_data(**kwargs)
        context["form"] = forms.GenerateIntendedConfigForm()
        return context<|MERGE_RESOLUTION|>--- conflicted
+++ resolved
@@ -117,17 +117,11 @@
         """Get extra context data."""
         settings = get_golden_config_settings()
         context = super().get_extra_context(request, instance)
-<<<<<<< HEAD
+        if self.action == "retrieve":
+            context["device_object"] = self._get_device_context(instance)
         context["compliance"] = settings.compliance_enabled
         context["backup"] = settings.backup_enabled
         context["intended"] = settings.intended_enabled
-=======
-        if self.action == "retrieve":
-            context["device_object"] = self._get_device_context(instance)
-        context["compliance"] = constant.ENABLE_COMPLIANCE
-        context["backup"] = constant.ENABLE_BACKUP
-        context["intended"] = constant.ENABLE_INTENDED
->>>>>>> 4630bdf6
         jobs = []
         jobs.append(["BackupJob", settings.backup_enabled])
         jobs.append(["IntendedJob", settings.intended_enabled])
@@ -481,15 +475,12 @@
 
     def get_extra_context(self, request, instance=None):
         """A GoldenConfig helper function to warn if the Job is not enabled to run."""
-<<<<<<< HEAD
-        settings = get_golden_config_settings()
-=======
+        settings = get_golden_config_settings()
         context = super().get_extra_context(request, instance)
         if self.action == "retrieve":
             dg = getattr(instance, "dynamic_group", None)
             context["dg_data"] = {"Dynamic Group": dg, "Filter Query Logic": dg.filter, "Scope of Devices": dg}
 
->>>>>>> 4630bdf6
         jobs = []
         jobs.append(["BackupJob", settings.backup_enabled])
         jobs.append(["IntendedJob", settings.intended_enabled])
@@ -607,11 +598,8 @@
 
     def get_extra_context(self, request, instance=None):
         """A ConfigPlan helper function to warn if the Job is not enabled to run."""
-<<<<<<< HEAD
-        settings = get_golden_config_settings()
-=======
+        settings = get_golden_config_settings()
         context = super().get_extra_context(request, instance)
->>>>>>> 4630bdf6
         jobs = []
         jobs.append(["GenerateConfigPlans", settings.plan_enabled])
         jobs.append(["DeployConfigPlans", settings.deploy_enabled])
