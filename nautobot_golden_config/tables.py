"""Django Tables2 classes for golden_config plugin."""
import copy

from django.utils.html import format_html
from django_tables2 import Column, LinkColumn, TemplateColumn
from django_tables2.utils import A

<<<<<<< HEAD
from nautobot.core.tables import (
=======
from nautobot.extras.tables import StatusTableMixin
from nautobot.utilities.tables import (
>>>>>>> cbc63106
    BaseTable,
    ToggleColumn,
    TagColumn,
)
from nautobot_golden_config import models
from nautobot_golden_config.utilities.constant import (
    ENABLE_BACKUP,
    ENABLE_COMPLIANCE,
    ENABLE_INTENDED,
    CONFIG_FEATURES,
)


ALL_ACTIONS = """
{% if backup == True %}
    {% if record.config_type == 'json' %}
        <i class="mdi mdi-circle-small"></i>
    {% else %}
        {% if record.backup_config %}
            <a value="{% url 'plugins:nautobot_golden_config:configcompliance_details' pk=record.pk config_type='backup' %}" class="openBtn" data-href="{% url 'plugins:nautobot_golden_config:configcompliance_details' pk=record.pk config_type='backup' %}?modal=true">
                <i class="mdi mdi-file-document-outline" title="Backup Configuration"></i>
            </a>
        {% else %}
            <i class="mdi mdi-circle-small"></i>
        {% endif %}
    {% endif %}
{% endif %}
{% if intended == True %}
    {% if record.config_type == 'json' %}
        <i class="mdi mdi-circle-small"></i>
    {% else %}
        {% if record.intended_config %}
            <a value="{% url 'plugins:nautobot_golden_config:configcompliance_details' pk=record.pk config_type='intended' %}" class="openBtn" data-href="{% url 'plugins:nautobot_golden_config:configcompliance_details' pk=record.pk config_type='intended' %}?modal=true">
                <i class="mdi mdi-text-box-check-outline" title="Intended Configuration"></i>
            </a>
        {% else %}
            <i class="mdi mdi-circle-small"></i>
        {% endif %}
    {% endif %}
{% endif %}
{% if postprocessing == True %}
    {% if record.intended_config %}
        <a value="{% url 'plugins:nautobot_golden_config:configcompliance_details' pk=record.pk config_type='postprocessing' %}" class="openBtn" data-href="{% url 'plugins:nautobot_golden_config:configcompliance_details' pk=record.pk config_type='postprocessing' %}?modal=true">
            <i class="mdi mdi-text-box-check" title="Configuration after Postprocessing"></i>
        </a>
    {% else %}
        <i class="mdi mdi-circle-small"></i>
    {% endif %}
{% endif %}
{% if compliance == True %}
    {% if record.config_type == 'json' %}
            <a value="{% url 'plugins:nautobot_golden_config:configcompliance_details' pk=record.pk config_type='json_compliance' %}" class="openBtn" data-href="{% url 'plugins:nautobot_golden_config:configcompliance_details' pk=record.pk config_type='json_compliance' %}?modal=true">
                <i class="mdi mdi-file-compare" title="Compliance Details JSON"></i>
            </a>
    {% else %}
        {% if record.compliance_config %}
            <a value="{% url 'plugins:nautobot_golden_config:configcompliance_details' pk=record.pk config_type='compliance' %}" class="openBtn" data-href="{% url 'plugins:nautobot_golden_config:configcompliance_details' pk=record.pk config_type='compliance' %}?modal=true">
                <i class="mdi mdi-file-compare" title="Compliance Details"></i>
            </a>
        {% else %}
            <i class="mdi mdi-circle-small"></i>
        {% endif %}
    {% endif %}
{% endif %}
{% if sotagg == True %}
    <a value="{% url 'plugins:nautobot_golden_config:configcompliance_details' pk=record.pk config_type='sotagg' %}" class="openBtn" data-href="{% url 'plugins:nautobot_golden_config:configcompliance_details' pk=record.pk config_type='sotagg' %}?modal=true">
        <i class="mdi mdi-code-json" title="SOT Aggregate Data"></i>
    </a>
    {% if record.config_type == 'json' %}
        <i class="mdi mdi-circle-small"></i>
    {% else %}
        <a href="{% url 'extras:job_run_by_class_path' class_path='nautobot_golden_config.jobs.AllGoldenConfig' %}?device={{ record.pk }}"
            <span class="text-primary">
                <i class="mdi mdi-play-circle" title="Execute All Golden Config Jobs"></i>
            </span>
        </a>
    {% endif %}
{% endif %}
"""

CONFIG_SET_BUTTON = """
<a href="#" class="openBtn" data-toggle="modal" data-target="#codeModal-{{ record.pk }}">
    <i class="mdi mdi-file-document-outline"></i>
</a>

<div class="modal" id="codeModal-{{ record.pk }}">
    <div class="modal-dialog modal-lg">
        <div class="modal-content">
            <!-- Modal Header -->
            <div class="modal-header">
                <h3 class="modal-title">Config Set - {{ record.device }}</h3>
                <button type="button" class="close" data-dismiss="modal">&times;</button>
            </div>

            <!-- Modal body -->
            <div class="modal-body">
                <span id="config_set_{{ record.pk }}"><pre>{{ record.config_set }}</pre></span>
                <span class="config_hover_button">
                    <button type="button" class="btn btn-inline btn-default hover_copy_button" data-clipboard-action='copy' data-clipboard-target="#config_set_{{ record.pk }}">
                        <span class="mdi mdi-content-copy"></span>
                    </button>
                </span>
            </div>

            <!-- Modal footer -->
            <div class="modal-footer">
                <button id="close" type="button" class="btn btn-default" data-dismiss="modal">Close</button>
            </div>
        </div>
    </div>
</div>"""

MATCH_CONFIG = """{{ record.match_config|linebreaksbr }}"""


def actual_fields():
    """Convienance function to conditionally toggle columns."""
    active_fields = ["pk", "name"]
    if ENABLE_BACKUP:
        active_fields.append("backup_last_success_date")
    if ENABLE_INTENDED:
        active_fields.append("intended_last_success_date")
    if ENABLE_COMPLIANCE:
        active_fields.append("compliance_last_success_date")
    active_fields.append("actions")
    return tuple(active_fields)


#
# Columns
#


class PercentageColumn(Column):
    """Column used to display percentage."""

    def render(self, value):
        """Render percentage value."""
        return f"{value} %"


class ComplianceColumn(Column):
    """Column used to display config compliance status (True/False/None)."""

    def render(self, value):
        """Render an entry in this column."""
        if value == 1:  # pylint: disable=no-else-return
            return format_html('<span class="text-success"><i class="mdi mdi-check-bold"></i></span>')
        elif value == 0:
            return format_html('<span class="text-danger"><i class="mdi mdi-close-thick"></i></span>')
        else:  # value is None
            return format_html('<span class="mdi mdi-minus"></span>')


#
# Tables
#


# ConfigCompliance
class ConfigComplianceTable(BaseTable):
    """Table for rendering a listing of Device entries and their associated ConfigCompliance record status."""

    pk = ToggleColumn(accessor=A("device"))
    device = TemplateColumn(
        template_code="""<a href="{% url 'plugins:nautobot_golden_config:configcompliance_devicedetail' pk=record.device  %}" <strong>{{ record.device__name }}</strong></a> """
    )

    def __init__(self, *args, **kwargs):
        """Override default values to dynamically add columns."""
        # Used ConfigCompliance.objects on purpose, vs queryset (set in args[0]), as there were issues with that as
        # well as not as expected from user standpoint (e.g. not always the same values on columns depending on
        # filtering)
        features = list(
            models.ConfigCompliance.objects.order_by("rule__feature__slug")
            .values_list("rule__feature__slug", flat=True)
            .distinct()
        )
        extra_columns = [(feature, ComplianceColumn(verbose_name=feature)) for feature in features]
        kwargs["extra_columns"] = extra_columns
        # Nautobot's BaseTable.configurable_columns() only recognizes columns in self.base_columns,
        # so override the class's base_columns to include our additional columns as configurable.
        self.base_columns = copy.deepcopy(self.base_columns)
        for feature, column in extra_columns:
            self.base_columns[feature] = column
        super().__init__(*args, **kwargs)

    class Meta(BaseTable.Meta):
        """Metaclass attributes of ConfigComplianceTable."""

        model = models.ConfigCompliance
        fields = (
            "pk",
            "device",
        )
        # All other fields (ConfigCompliance names) are constructed dynamically at instantiation time - see views.py


class ConfigComplianceGlobalFeatureTable(BaseTable):
    """Table for feature compliance report."""

    name = Column(accessor="rule__feature__slug", verbose_name="Feature")
    count = Column(accessor="count", verbose_name="Total")
    compliant = Column(accessor="compliant", verbose_name="Compliant")
    non_compliant = Column(accessor="non_compliant", verbose_name="Non-Compliant")
    comp_percent = PercentageColumn(accessor="comp_percent", verbose_name="Compliance (%)")

    class Meta(BaseTable.Meta):
        """Metaclass attributes of ConfigComplianceGlobalFeatureTable."""

        model = models.ConfigCompliance
        fields = ["name", "count", "compliant", "non_compliant", "comp_percent"]
        default_columns = [
            "name",
            "count",
            "compliant",
            "non_compliant",
            "comp_percent",
        ]


class ConfigComplianceDeleteTable(BaseTable):
    """Table for device compliance report."""

    feature = Column(accessor="rule__feature__name", verbose_name="Feature")

    class Meta(BaseTable.Meta):
        """Metaclass attributes of ConfigComplianceDeleteTable."""

        device = Column(accessor="device__name", verbose_name="Device Name")
        compliance = Column(accessor="compliance", verbose_name="Compliance")
        model = models.ConfigCompliance
        fields = ("device", "feature", "compliance")


class DeleteGoldenConfigTable(BaseTable):
    """
    Table used in bulk delete confirmation.

    This is required since there model is different when deleting the record compared to when viewing the records initially via Device.
    """

    pk = ToggleColumn()

    def __init__(self, *args, **kwargs):
        """Remove all fields from showing except device ."""
        super().__init__(*args, **kwargs)
        for feature in list(self.base_columns.keys()):  # pylint: disable=no-member
            if feature not in ["pk", "device"]:
                self.base_columns.pop(feature)  # pylint: disable=no-member
                self.sequence.remove(feature)

    class Meta(BaseTable.Meta):
        """Meta for class DeleteGoldenConfigTable."""

        model = models.GoldenConfig


# GoldenConfig


class GoldenConfigTable(BaseTable):
    """Table to display Config Management Status."""

    pk = ToggleColumn()
    name = TemplateColumn(
        template_code="""<a href="{% url 'dcim:device' pk=record.pk %}">{{ record.name }}</a>""",
        verbose_name="Device",
    )

    if ENABLE_BACKUP:
        backup_last_success_date = Column(
            verbose_name="Backup Status", empty_values=(), order_by="backup_last_success_date"
        )
    if ENABLE_INTENDED:
        intended_last_success_date = Column(
            verbose_name="Intended Status",
            empty_values=(),
            order_by="intended_last_success_date",
        )
    if ENABLE_COMPLIANCE:
        compliance_last_success_date = Column(
            verbose_name="Compliance Status",
            empty_values=(),
            order_by="compliance_last_success_date",
        )

    actions = TemplateColumn(
        template_code=ALL_ACTIONS, verbose_name="Actions", extra_context=CONFIG_FEATURES, orderable=False
    )

    def _render_last_success_date(self, record, column, value):
        """Abstract method to get last success per row record."""
        last_success_date = getattr(record, f"{value}_last_success_date", None)
        last_attempt_date = getattr(record, f"{value}_last_attempt_date", None)
        if not last_success_date or not last_attempt_date:
            column.attrs = {"td": {"style": "color:black"}}
            return "--"
        if not last_success_date and not last_attempt_date:
            column.attrs = {"td": {"style": "color:black"}}
            return "--"
        if last_success_date and last_attempt_date == last_success_date:
            column.attrs = {"td": {"style": "color:green"}}
            return last_success_date
        column.attrs = {"td": {"style": "color:red"}}
        return last_success_date

    def render_backup_last_success_date(self, record, column):
        """Pull back backup last success per row record."""
        return self._render_last_success_date(record, column, "backup")

    def render_intended_last_success_date(self, record, column):
        """Pull back intended last success per row record."""
        return self._render_last_success_date(record, column, "intended")

    def render_compliance_last_success_date(self, record, column):
        """Pull back compliance last success per row record."""
        return self._render_last_success_date(record, column, "compliance")

    class Meta(BaseTable.Meta):
        """Meta for class GoldenConfigTable."""

        model = models.GoldenConfig
        fields = actual_fields()


# ComplianceFeature


class ComplianceFeatureTable(BaseTable):
    """Table to display Compliance Features."""

    pk = ToggleColumn()
    name = LinkColumn("plugins:nautobot_golden_config:compliancefeature", args=[A("pk")])

    class Meta(BaseTable.Meta):
        """Table to display Compliance Features Meta Data."""

        model = models.ComplianceFeature
        fields = ("pk", "name", "slug", "description")
        default_columns = ("pk", "name", "slug", "description")


# ComplianceRule


class ComplianceRuleTable(BaseTable):
    """Table to display Compliance Rules."""

    pk = ToggleColumn()
    feature = LinkColumn("plugins:nautobot_golden_config:compliancerule", args=[A("pk")])
    match_config = TemplateColumn(template_code=MATCH_CONFIG)

    class Meta(BaseTable.Meta):
        """Table to display Compliance Rules Meta Data."""

        model = models.ComplianceRule
        fields = (
            "pk",
            "feature",
            "platform",
            "description",
            "config_ordered",
            "match_config",
            "config_type",
            "custom_compliance",
            "config_remediation",
        )
        default_columns = (
            "pk",
            "feature",
            "platform",
            "description",
            "config_ordered",
            "match_config",
            "config_type",
            "custom_compliance",
            "config_remediation",
        )


# ConfigRemove


class ConfigRemoveTable(BaseTable):
    """Table to display Compliance Rules."""

    pk = ToggleColumn()
    name = LinkColumn("plugins:nautobot_golden_config:configremove", args=[A("pk")])

    class Meta(BaseTable.Meta):
        """Table to display Compliance Rules Meta Data."""

        model = models.ConfigRemove
        fields = ("pk", "name", "platform", "description", "regex")
        default_columns = ("pk", "name", "platform", "description", "regex")


# ConfigReplace


class ConfigReplaceTable(BaseTable):
    """Table to display Compliance Rules."""

    pk = ToggleColumn()
    name = LinkColumn("plugins:nautobot_golden_config:configreplace", args=[A("pk")])

    class Meta(BaseTable.Meta):
        """Table to display Compliance Rules Meta Data."""

        model = models.ConfigReplace
        fields = ("pk", "name", "platform", "description", "regex", "replace")
        default_columns = ("pk", "name", "platform", "description", "regex", "replace")


class GoldenConfigSettingTable(BaseTable):
    # pylint: disable=R0903
    """Table for list view."""

    pk = ToggleColumn()
    name = Column(order_by=("_name",), linkify=True)
    jinja_repository = Column(
        verbose_name="Jinja Repository",
        empty_values=(),
    )
    intended_repository = Column(
        verbose_name="Intended Repository",
        empty_values=(),
    )
    backup_repository = Column(
        verbose_name="Backup Repository",
        empty_values=(),
    )

    def _render_capability(self, record, column, record_attribute):  # pylint: disable=unused-argument
        if getattr(record, record_attribute, None):  # pylint: disable=no-else-return
            return "✔"

        return "✘"

    def render_backup_repository(self, record, column):
        """Render backup repository YES/NO value."""
        return self._render_capability(record=record, column=column, record_attribute="backup_repository")

    def render_intended_repository(self, record, column):
        """Render intended repository YES/NO value."""
        return self._render_capability(record=record, column=column, record_attribute="intended_repository")

    def render_jinja_repository(self, record, column):
        """Render jinja repository YES/NO value."""
        return self._render_capability(record=record, column=column, record_attribute="jinja_repository")

    class Meta(BaseTable.Meta):
        """Meta attributes."""

        model = models.GoldenConfigSetting
        fields = (
            "pk",
            "name",
            "weight",
            "description",
            "backup_repository",
            "intended_repository",
            "jinja_repository",
        )


class RemediationSettingTable(BaseTable):
    """Table to display RemediationSetting Rules."""

    pk = ToggleColumn()
    platform = LinkColumn("plugins:nautobot_golden_config:remediationsetting", args=[A("pk")])

    class Meta(BaseTable.Meta):
        """Table to display RemediationSetting Meta Data."""

        model = models.RemediationSetting
        fields = ("pk", "platform", "remediation_type")
        default_columns = ("pk", "platform", "remediation_type")


# ConfigPlan


class ConfigPlanTable(StatusTableMixin, BaseTable):
    """Table to display Config Plans."""

    pk = ToggleColumn()
    device = LinkColumn("plugins:nautobot_golden_config:configplan", args=[A("pk")])
    job_result = TemplateColumn(
        template_code="""<a href="{% url 'extras:jobresult' pk=record.job_result.pk  %}" <i class="mdi mdi-clipboard-text-play-outline"></i></a> """
    )
    config_set = TemplateColumn(template_code=CONFIG_SET_BUTTON, verbose_name="Config Set", orderable=False)
    tags = TagColumn(url_name="plugins:nautobot_golden_config:configplan_list")

    class Meta(BaseTable.Meta):
        """Table to display Config Plans Meta Data."""

        model = models.ConfigPlan
        fields = (
            "pk",
            "device",
            "created",
            "plan_type",
            "feature",
            "change_control_id",
            "change_control_url",
            "job_result",
            "config_set",
            "status",
            "tags",
        )
        default_columns = (
            "pk",
            "device",
            "created",
            "plan_type",
            "feature",
            "change_control_id",
            "change_control_url",
            "job_result",
            "config_set",
            "status",
        )<|MERGE_RESOLUTION|>--- conflicted
+++ resolved
@@ -5,12 +5,8 @@
 from django_tables2 import Column, LinkColumn, TemplateColumn
 from django_tables2.utils import A
 
-<<<<<<< HEAD
+from nautobot.extras.tables import StatusTableMixin
 from nautobot.core.tables import (
-=======
-from nautobot.extras.tables import StatusTableMixin
-from nautobot.utilities.tables import (
->>>>>>> cbc63106
     BaseTable,
     ToggleColumn,
     TagColumn,
