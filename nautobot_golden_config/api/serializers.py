"""REST API serializer capabilities for graphql plugin."""
# pylint: disable=too-many-ancestors
from rest_framework import serializers

from nautobot.apps.api import WritableNestedSerializer
from nautobot.core.api import SerializedPKRelatedField
from nautobot.extras.api.fields import StatusSerializerField
from nautobot.extras.api.serializers import TaggedObjectSerializer
from nautobot.extras.api.nested_serializers import NestedDynamicGroupSerializer
from nautobot.extras.models import Status
from nautobot.dcim.api.nested_serializers import NestedDeviceSerializer
from nautobot.dcim.api.serializers import DeviceSerializer
from nautobot.dcim.models import Device
from nautobot.extras.api.serializers import NautobotModelSerializer, StatusModelSerializerMixin


from nautobot_golden_config import models
from nautobot_golden_config.utilities.config_postprocessing import get_config_postprocessing


class GraphQLSerializer(serializers.Serializer):  # pylint: disable=abstract-method
    """Serializer for a GraphQL object."""

    data = serializers.JSONField()


class ComplianceFeatureSerializer(NautobotModelSerializer, TaggedObjectSerializer):
    """Serializer for ComplianceFeature object."""

    url = serializers.HyperlinkedIdentityField(
        view_name="plugins-api:nautobot_golden_config-api:compliancefeature-detail"
    )

    class Meta:
        """Set Meta Data for ComplianceFeature, will serialize all fields."""

        model = models.ComplianceFeature
        fields = "__all__"


class ComplianceRuleSerializer(NautobotModelSerializer, TaggedObjectSerializer):
    """Serializer for ComplianceRule object."""

    url = serializers.HyperlinkedIdentityField(view_name="plugins-api:nautobot_golden_config-api:compliancerule-detail")

    class Meta:
        """Set Meta Data for ComplianceRule, will serialize all fields."""

        model = models.ComplianceRule
        fields = "__all__"


class ConfigComplianceSerializer(NautobotModelSerializer, TaggedObjectSerializer):
    """Serializer for ConfigCompliance object."""

    class Meta:
        """Set Meta Data for ConfigCompliance, will serialize fields."""

        model = models.ConfigCompliance
        fields = "__all__"


class GoldenConfigSerializer(NautobotModelSerializer, TaggedObjectSerializer):
    """Serializer for GoldenConfig object."""

    url = serializers.HyperlinkedIdentityField(view_name="plugins-api:nautobot_golden_config-api:goldenconfig-detail")

    class Meta:
        """Set Meta Data for GoldenConfig, will serialize all fields."""

        model = models.GoldenConfig
        fields = "__all__"


class GoldenConfigSettingSerializer(NautobotModelSerializer, TaggedObjectSerializer):
    """Serializer for GoldenConfigSetting object."""

    url = serializers.HyperlinkedIdentityField(
        view_name="plugins-api:nautobot_golden_config-api:goldenconfigsetting-detail"
    )
    scope = serializers.JSONField(required=False)
    dynamic_group = NestedDynamicGroupSerializer(required=False)

    class Meta:
        """Set Meta Data for GoldenConfigSetting, will serialize all fields."""

        model = models.GoldenConfigSetting
        fields = "__all__"

    def validate(self, data):
        """Validate scope & dynamic_group are not both submitted."""
        if data.get("scope") and data.get("dynamic_group"):
            raise serializers.ValidationError(
                "Payload can only contain `scope` or `dynamic_group`, but both were provided."
            )
        return data

    def create(self, validated_data):
        """Overload to handle ability to post scope instead of dynamic_group."""
        if not validated_data.get("scope"):
            return models.GoldenConfigSetting.objects.create(**validated_data)

        # The scope setter is not called on use of Model.objects.create method.
        # The model must first be created in memory without the scope, then
        # assign the scope which will call the scope setter. Finally .save()
        # and return.
        scope = validated_data.pop("scope")
        setting = models.GoldenConfigSetting(**validated_data)
        setting.scope = scope

        # Using .save() over .validated_save() as validation is done prior to .create() being called
        setting.save()
        return setting


class ConfigRemoveSerializer(NautobotModelSerializer, TaggedObjectSerializer):
    """Serializer for ConfigRemove object."""

    url = serializers.HyperlinkedIdentityField(view_name="plugins-api:nautobot_golden_config-api:configremove-detail")

    class Meta:
        """Set Meta Data for ConfigRemove, will serialize all fields."""

        model = models.ConfigRemove
        fields = "__all__"


class ConfigReplaceSerializer(NautobotModelSerializer, TaggedObjectSerializer):
    """Serializer for ConfigReplace object."""

    url = serializers.HyperlinkedIdentityField(view_name="plugins-api:nautobot_golden_config-api:configreplace-detail")

    class Meta:
        """Set Meta Data for ConfigReplace, will serialize all fields."""

        model = models.ConfigReplace
        fields = "__all__"


class ConfigToPushSerializer(DeviceSerializer):
    """Serializer for ConfigToPush view."""

    config = serializers.SerializerMethodField()

    class Meta(DeviceSerializer):
        """Extend the Device serializer with the configuration after postprocessing."""

        fields = DeviceSerializer.Meta.fields + ["config"]
        model = Device

    def get_config(self, obj):
        """Provide the intended configuration ready after postprocessing to the config field."""
        request = self.context.get("request")

        config_details = models.GoldenConfig.objects.get(device=obj)
        return get_config_postprocessing(config_details, request)


<<<<<<< HEAD
class RemediationSettingSerializer(NautobotModelSerializer, TaggedObjectSerializer):
    """Serializer for RemediationSetting object."""

    url = serializers.HyperlinkedIdentityField(
        view_name="plugins-api:nautobot_golden_config-api:remediationsetting-detail"
    )

    class Meta:
        """Set Meta Data for RemediationSetting, will serialize all fields."""

        model = models.RemediationSetting
        choices_fields = ["remediation_type"]
        fields = "__all__"
=======
class ConfigPlanSerializer(NautobotModelSerializer, TaggedObjectSerializer, StatusModelSerializerMixin):
    """Serializer for ConfigPlan object."""

    url = serializers.HyperlinkedIdentityField(view_name="plugins-api:nautobot_golden_config-api:configplan-detail")
    device = SerializedPKRelatedField(queryset=Device.objects.all(), serializer=NestedDeviceSerializer, required=False)
    status = StatusSerializerField(required=False, queryset=Status.objects.all())

    class Meta:
        """Set Meta Data for ConfigPlan, will serialize all fields."""

        model = models.ConfigPlan
        fields = "__all__"
        read_only_fields = ["device", "plan_type", "feature", "config_set"]


class NestedConfigPlanSerializer(WritableNestedSerializer):
    """Nested serializer for ConfigPlan object."""

    url = serializers.HyperlinkedIdentityField(view_name="plugins-api:nautobot_golden_config-api:configplan-detail")

    class Meta:
        """Set Meta Data for ConfigPlan, will serialize brief fields."""

        model = models.ConfigPlan
        fields = ["id", "url", "device", "plan_type"]
>>>>>>> 1647ee9d
<|MERGE_RESOLUTION|>--- conflicted
+++ resolved
@@ -156,7 +156,6 @@
         return get_config_postprocessing(config_details, request)
 
 
-<<<<<<< HEAD
 class RemediationSettingSerializer(NautobotModelSerializer, TaggedObjectSerializer):
     """Serializer for RemediationSetting object."""
 
@@ -170,7 +169,7 @@
         model = models.RemediationSetting
         choices_fields = ["remediation_type"]
         fields = "__all__"
-=======
+
 class ConfigPlanSerializer(NautobotModelSerializer, TaggedObjectSerializer, StatusModelSerializerMixin):
     """Serializer for ConfigPlan object."""
 
@@ -195,5 +194,4 @@
         """Set Meta Data for ConfigPlan, will serialize brief fields."""
 
         model = models.ConfigPlan
-        fields = ["id", "url", "device", "plan_type"]
->>>>>>> 1647ee9d
+        fields = ["id", "url", "device", "plan_type"]