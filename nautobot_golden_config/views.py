--- conflicted
+++ resolved
@@ -798,7 +798,6 @@
     lookup_field = "pk"
 
 
-<<<<<<< HEAD
 class RemediationSettingUIViewSet(NautobotUIViewSet):
     """Views for the RemediationSetting model."""
 
@@ -811,7 +810,8 @@
     serializer_class = serializers.RemediationSettingSerializer
     table_class = tables.RemediationSettingTable
     lookup_field = "pk"
-=======
+
+
 class ConfigPlanUIViewSet(NautobotUIViewSet):
     """Views for the ConfigPlan model."""
 
@@ -870,5 +870,4 @@
             commit=True,
         )
 
-        return redirect(result.get_absolute_url())
->>>>>>> 1647ee9d
+        return redirect(result.get_absolute_url())