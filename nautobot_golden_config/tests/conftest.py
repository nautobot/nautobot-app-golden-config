--- conflicted
+++ resolved
@@ -1,19 +1,6 @@
 """Params for testing."""
-<<<<<<< HEAD
-from datetime import datetime
-
-try:
-    # Django 3
-    from pytz import UTC
-except ModuleNotFoundError:
-    # Django 4
-    from zoneinfo import ZoneInfo
-
-    UTC = ZoneInfo("UTC")
-=======
 
 from datetime import datetime, timezone
->>>>>>> 2e39e7d5
 
 from django.contrib.auth import get_user_model
 from django.contrib.contenttypes.models import ContentType
@@ -24,10 +11,6 @@
 from nautobot.extras.models import DynamicGroup, GitRepository, GraphQLQuery, JobResult, Role, Status, Tag
 from nautobot.tenancy.models import Tenant, TenantGroup
 
-<<<<<<< HEAD
-from nautobot_golden_config.models import GoldenConfigSetting
-=======
->>>>>>> 2e39e7d5
 from nautobot_golden_config.choices import ComplianceRuleConfigTypeChoice
 from nautobot_golden_config.models import ComplianceFeature, ComplianceRule, ConfigCompliance, GoldenConfigSetting
 
@@ -562,11 +545,7 @@
         user=user,
     )
     result.status = JobResultStatusChoices.STATUS_SUCCESS
-<<<<<<< HEAD
-    result.completed = datetime.now(UTC)
-=======
     result.completed = datetime.now(timezone.utc)
->>>>>>> 2e39e7d5
     result.validated_save()
     return result
 
