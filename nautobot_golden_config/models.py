"""Django Models for tracking the configuration compliance per feature and device."""

import logging
import json
from deepdiff import DeepDiff
from django.db import models
from django.core.exceptions import ValidationError
from django.core.serializers.json import DjangoJSONEncoder
from django.shortcuts import reverse
from django.utils.module_loading import import_string
from graphene_django.settings import graphene_settings
from graphql import get_default_backend
from graphql.error import GraphQLSyntaxError

from nautobot.dcim.models import Device
from nautobot.extras.models import ObjectChange
from nautobot.extras.utils import extras_features
from nautobot.utilities.utils import get_filterset_for_model, serialize_object
from nautobot.core.models.generics import PrimaryModel
from netutils.config.compliance import feature_compliance

from nautobot_golden_config.choices import ComplianceRuleTypeChoice
from nautobot_golden_config.utilities.utils import get_platform
from nautobot_golden_config.utilities.constant import PLUGIN_CFG

LOGGER = logging.getLogger(__name__)
GRAPHQL_STR_START = "query ($device_id: ID!)"

ERROR_MSG = (
    "There was an issue with the data that was returned by your get_custom_compliance function. "
    "This is a local issue that requires the attention of your systems administrator and not something "
    "that can be fixed within the Golden Config plugin. "
)
MISSING_MSG = (
    ERROR_MSG + "Specifically the `{}` key was not found in value the get_custom_compliance function provided."
)
VALIDATION_MSG = (
    ERROR_MSG + "Specifically the key {} was expected to be of type(s) {} and the value of {} was not that type(s)."
)


def _is_jsonable(val):
    """Check is value can be converted to json."""
    try:
        json.dumps(val)
        return True
    except (TypeError, OverflowError):
        return False


def _null_to_empty(val):
    """Convert to empty string if the value is currently null."""
    if not val:
        return ""
    return val


def _get_cli_compliance(obj):
    """This function performs the actual compliance for cli configuration."""
    feature = {
        "ordered": obj.rule.config_ordered,
        "name": obj.rule,
    }
    feature.update({"section": obj.rule.match_config.splitlines()})
    value = feature_compliance(feature, obj.actual, obj.intended, get_platform(obj.device.platform.slug))
    compliance = value["compliant"]
    if compliance:
        compliance_int = 1
        ordered = value["ordered_compliant"]
    else:
        compliance_int = 0
        ordered = value["ordered_compliant"]
    missing = _null_to_empty(value["missing"])
    extra = _null_to_empty(value["extra"])
    return {
        "compliance": compliance,
        "compliance_int": compliance_int,
        "ordered": ordered,
        "missing": missing,
        "extra": extra,
    }


def _get_json_compliance(obj):
    """This function performs the actual compliance for json serializable data."""

    def _normalize_diff(diff, path_to_diff):
        """Normalizes the diff to a list of keys and list indexes that have changed."""
        dictionary_items = list(diff.get(f"dictionary_item_{path_to_diff}", []))
        list_items = list(diff.get(f"iterable_item_{path_to_diff}", {}).keys())
        values_changed = list(diff.get("values_changed", {}).keys())
        type_changes = list(diff.get("type_changes", {}).keys())
        return dictionary_items + list_items + values_changed + type_changes

    diff = DeepDiff(obj.actual, obj.intended, ignore_order=obj.ordered, report_repetition=True)
    if not diff:
        compliance_int = 1
        compliance = True
        ordered = True
        missing = ""
        extra = ""
    else:
        compliance_int = 0
        compliance = False
        ordered = False
        missing = _null_to_empty(_normalize_diff(diff, "added"))
        extra = _null_to_empty(_normalize_diff(diff, "removed"))

    return {
        "compliance": compliance,
        "compliance_int": compliance_int,
        "ordered": ordered,
        "missing": missing,
        "extra": extra,
    }


def _verify_get_custom_compliance_data(compliance_details):
    """This function verifies the data is as expected when a custom function is used."""
    for val in ["compliance", "compliance_int", "ordered", "missing", "extra"]:
        try:
            compliance_details[val]
        except KeyError:
            raise ValidationError(MISSING_MSG.format(val)) from KeyError
    for val in ["compliance", "ordered"]:
        if compliance_details[val] not in [True, False]:
            raise ValidationError(VALIDATION_MSG.format(val, "Boolean", compliance_details[val]))
    if compliance_details["compliance_int"] not in [0, 1]:
        raise ValidationError(VALIDATION_MSG.format("compliance_int", "0 or 1", compliance_details["compliance_int"]))
    for val in ["missing", "extra"]:
        if not isinstance(compliance_details[val], str) and not _is_jsonable(compliance_details[val]):
            raise ValidationError(VALIDATION_MSG.format(val, "String or Json", compliance_details[val]))


# The below maps the provided compliance types
FUNC_MAPPER = {
    ComplianceRuleTypeChoice.TYPE_CLI: _get_cli_compliance,
    ComplianceRuleTypeChoice.TYPE_JSON: _get_json_compliance,
}
# The below conditionally add the cusom provided compliance type
if PLUGIN_CFG.get("get_custom_compliance"):
    try:
        FUNC_MAPPER[ComplianceRuleTypeChoice.TYPE_CUSTOM] = import_string(PLUGIN_CFG["get_custom_compliance"])
    except Exception as error:  # pylint: disable=broad-except
        msg = (
            "There was an issue attempting to import the get_custom_compliance function of"
            f"{PLUGIN_CFG['get_custom_compliance']}, this is expected with a local configuration issue "
            "and not related to the Golden Configuration Plugin, please contact your system admin for further details"
        )
        raise Exception(msg).with_traceback(error.__traceback__)


@extras_features(
    "custom_fields",
    "custom_validators",
    "export_templates",
    "graphql",
    "relationships",
    "webhooks",
)
class ComplianceFeature(PrimaryModel):
    """ComplianceFeature details."""

    name = models.CharField(max_length=100, unique=True)
    slug = models.SlugField(max_length=100, unique=True)
    description = models.CharField(max_length=200, blank=True)

    csv_headers = ["name", "slug", "description"]

    def to_csv(self):
        """Indicates model fields to return as csv."""
        return (self.name, self.slug, self.description)

    class Meta:
        """Meta information for ComplianceFeature model."""

        ordering = ("slug",)

    def __str__(self):
        """Return a sane string representation of the instance."""
        return self.slug

    def get_absolute_url(self):
        """Absolute url for the ComplianceFeature instance."""
        return reverse("plugins:nautobot_golden_config:compliancefeature", args=[self.pk])


@extras_features(
    "custom_fields",
    "custom_validators",
    "export_templates",
    "graphql",
    "relationships",
    "webhooks",
)
class ComplianceRule(PrimaryModel):
    """ComplianceRule details."""

    feature = models.ForeignKey(to="ComplianceFeature", on_delete=models.CASCADE, blank=False, related_name="feature")

    platform = models.ForeignKey(
        to="dcim.Platform",
        on_delete=models.CASCADE,
        related_name="compliance_rules",
        null=False,
        blank=False,
    )
    description = models.CharField(
        max_length=200,
        blank=True,
    )
    config_ordered = models.BooleanField(
        null=False,
        blank=False,
        verbose_name="Configured Ordered",
        help_text="Whether or not the configuration order matters, such as in ACLs.",
    )
    match_config = models.TextField(
        null=True,
        blank=True,
        verbose_name="Config to Match",
        help_text="The config to match that is matched based on the parent most configuration. e.g. `router bgp` or `ntp`.",
    )
    config_type = models.CharField(
        max_length=20,
        default=ComplianceRuleTypeChoice.TYPE_CLI,
        choices=ComplianceRuleTypeChoice,
        help_text="Whether the config is in cli or json/structured format.",
    )

    csv_headers = ["platform", "feature", "description", "config_ordered", "match_config", "config_type"]

    def to_csv(self):
        """Indicates model fields to return as csv."""
        return (
            self.platform.slug,
            self.feature.name,
            self.description,
            self.config_ordered,
            self.match_config,
            self.config_type,
        )

    class Meta:
        """Meta information for ComplianceRule model."""

        ordering = ("platform", "feature__name")
        unique_together = (
            "feature",
            "platform",
        )

    def __str__(self):
        """Return a sane string representation of the instance."""
        return f"{self.platform} - {self.feature.name}"

    def get_absolute_url(self):
        """Absolute url for the ComplianceRule instance."""
        return reverse("plugins:nautobot_golden_config:compliancerule", args=[self.pk])

    def clean(self):
        """Verify that if cli, then match_config is set."""
        if self.config_type == ComplianceRuleTypeChoice.TYPE_CLI and not self.match_config:
            raise ValidationError("CLI configuration set, but no configuration set to match.")


@extras_features(
    "custom_fields",
    "custom_links",
    "custom_validators",
    "export_templates",
    "graphql",
    "relationships",
    "webhooks",
)
class ConfigCompliance(PrimaryModel):
    """Configuration compliance details."""

    device = models.ForeignKey(to="dcim.Device", on_delete=models.CASCADE, help_text="The device", blank=False)
    rule = models.ForeignKey(to="ComplianceRule", on_delete=models.CASCADE, blank=False, related_name="rule")
    compliance = models.BooleanField(null=True, blank=True)
    actual = models.JSONField(blank=True, help_text="Actual Configuration for feature")
    intended = models.JSONField(blank=True, help_text="Intended Configuration for feature")
    missing = models.JSONField(blank=True, help_text="Configuration that should be on the device.")
    extra = models.JSONField(blank=True, help_text="Configuration that should not be on the device.")
    ordered = models.BooleanField(default=True)
    # Used for django-pivot, both compliance and compliance_int should be set.
    compliance_int = models.IntegerField(null=True, blank=True)

    csv_headers = ["Device Name", "Feature", "Compliance"]

    def get_absolute_url(self):
        """Return absolute URL for instance."""
        return reverse("plugins:nautobot_golden_config:configcompliance", args=[self.pk])

    def to_csv(self):
        """Indicates model fields to return as csv."""
        return (self.device.name, self.rule.feature.name, self.compliance)

    def to_objectchange(self, action):
        """Remove actual and intended configuration from changelog."""
        return ObjectChange(
            changed_object=self,
            object_repr=str(self),
            action=action,
            object_data=serialize_object(self, exclude=["actual", "intended"]),
        )

    class Meta:
        """Set unique together fields for model."""

        ordering = ["device"]
        unique_together = ("device", "rule")

    def __str__(self):
        """String representation of a the compliance."""
        return f"{self.device} -> {self.rule} -> {self.compliance}"

    def save(self, *args, **kwargs):
        """The actual configuration compliance happens here, but the details for actual compliance job would be found in FUNC_MAPPER."""
        if self.rule.config_type == ComplianceRuleTypeChoice.TYPE_CUSTOM and not FUNC_MAPPER.get(
            ComplianceRuleTypeChoice.TYPE_CUSTOM
        ):
            raise ValidationError(
                "Custom type provided, but no `get_custom_compliance` config set, please contact system admin."
            )

        compliance_details = FUNC_MAPPER[self.rule.config_type](obj=self)
        if self.rule.config_type == ComplianceRuleTypeChoice.TYPE_CUSTOM:
            _verify_get_custom_compliance_data(compliance_details)

        self.compliance = compliance_details["compliance"]
        self.compliance_int = compliance_details["compliance_int"]
        self.ordered = compliance_details["ordered"]
        self.missing = compliance_details["missing"]
        self.extra = compliance_details["extra"]

        super().save(*args, **kwargs)


@extras_features(
    "custom_fields",
    "custom_links",
    "custom_validators",
    "export_templates",
    "graphql",
    "relationships",
    "webhooks",
)
class GoldenConfig(PrimaryModel):
    """Configuration Management Model."""

    device = models.ForeignKey(
        to="dcim.Device",
        on_delete=models.CASCADE,
        help_text="device",
        blank=False,
    )
    backup_config = models.TextField(blank=True, help_text="Full backup config for device.")
    backup_last_attempt_date = models.DateTimeField(null=True)
    backup_last_success_date = models.DateTimeField(null=True)

    intended_config = models.TextField(blank=True, help_text="Intended config for the device.")
    intended_last_attempt_date = models.DateTimeField(null=True)
    intended_last_success_date = models.DateTimeField(null=True)

    compliance_config = models.TextField(blank=True, help_text="Full config diff for device.")
    compliance_last_attempt_date = models.DateTimeField(null=True)
    compliance_last_success_date = models.DateTimeField(null=True)

    csv_headers = [
        "Device Name",
        "backup attempt",
        "backup successful",
        "intended attempt",
        "intended successful",
        "compliance attempt",
        "compliance successful",
    ]

    def to_csv(self):
        """Indicates model fields to return as csv."""
        return (
            self.device,
            self.backup_last_attempt_date,
            self.backup_last_success_date,
            self.intended_last_attempt_date,
            self.intended_last_success_date,
            self.compliance_last_attempt_date,
            self.compliance_last_success_date,
        )

    def to_objectchange(self, action):
        """Remove actual and intended configuration from changelog."""
        return ObjectChange(
            changed_object=self,
            object_repr=str(self),
            action=action,
            object_data=serialize_object(self, exclude=["backup_config", "intended_config", "compliance_config"]),
        )

    class Meta:
        """Set unique together fields for model."""

        ordering = ["device"]

    def __str__(self):
        """String representation of a the compliance."""
        return f"{self.device}"


@extras_features(
    "graphql",
)
class GoldenConfigSetting(PrimaryModel):
    """GoldenConfigSetting Model defintion. This provides global configs instead of via configs.py."""

    backup_repository = models.ManyToManyField(
        to="extras.GitRepository",
        blank=True,
        related_name="backup_repository",
        limit_choices_to={"provided_contents__contains": "nautobot_golden_config.backupconfigs"},
    )
    backup_repository_template = models.CharField(
        max_length=255,
        null=False,
        blank=True,
        verbose_name="Rule to match a device to a Backup Repository.",
        help_text="The Jinja path representation of a Backup Repository slug. The variable `obj` is available as the device instance object of a given device, as is the case for all Jinja templates. e.g. `backup-{{obj.site.region.slug}}`",
    )
    backup_path_template = models.CharField(
        max_length=255,
        null=False,
        blank=True,
        verbose_name="Backup Path in Jinja Template Form",
        help_text="The Jinja path representation of where the backup file will be found. The variable `obj` is available as the device instance object of a given device, as is the case for all Jinja templates. e.g. `{{obj.site.slug}}/{{obj.name}}.cfg`",
    )
    intended_repository = models.ManyToManyField(
        to="extras.GitRepository",
        blank=True,
        related_name="intended_repository",
        limit_choices_to={"provided_contents__contains": "nautobot_golden_config.intendedconfigs"},
    )
    intended_repository_template = models.CharField(
        max_length=255,
        null=False,
        blank=True,
        verbose_name="Rule to match a device to an Intended Repository.",
        help_text="The Jinja path representation of a Intended Repository slug. The variable `obj` is available as the device instance object of a given device, as is the case for all Jinja templates. e.g. `intended-{{obj.site.region.slug}}`",
    )
    intended_path_template = models.CharField(
        max_length=255,
        null=False,
        blank=True,
        verbose_name="Intended Path in Jinja Template Form",
        help_text="The Jinja path representation of where the generated file will be places. e.g. `{{obj.site.slug}}/{{obj.name}}.cfg`",
    )
    jinja_repository = models.ForeignKey(
        to="extras.GitRepository",
        on_delete=models.SET_NULL,
        null=True,
        blank=True,
        related_name="jinja_template",
        limit_choices_to={"provided_contents__contains": "nautobot_golden_config.jinjatemplate"},
    )
    jinja_path_template = models.CharField(
        max_length=255,
        null=False,
        blank=True,
        verbose_name="Template Path in Jinja Template Form",
        help_text="The Jinja path representation of where the Jinja template can be found. e.g. `{{obj.platform.slug}}.j2`",
    )
    backup_test_connectivity = models.BooleanField(
        null=False,
        default=True,
        verbose_name="Backup Test",
        help_text="Whether or not to pretest the connectivity of the device by verifying there is a resolvable IP that can connect to port 22.",
    )
    scope = models.JSONField(
        encoder=DjangoJSONEncoder,
        blank=True,
        null=True,
        help_text="API filter in JSON format matching the list of devices for the scope of devices to be considered.",
    )
    sot_agg_query = models.TextField(
        null=False,
        blank=True,
        verbose_name="GraphQL Query",
        help_text=f"A query starting with `{GRAPHQL_STR_START}` that is used to render the config. Please make sure to alias name, see FAQ for more details.",
    )

    def get_absolute_url(self):  # pylint: disable=no-self-use
        """Return absolute URL for instance."""
        return reverse("plugins:nautobot_golden_config:goldenconfigsetting")

    def __str__(self):
        """Return a simple string if model is called."""
        return "Configuration Object"

    def delete(self, *args, **kwargs):
        """Enforce the singleton pattern, there is no way to delete the configurations."""

    class Meta:
        """Set unique fields for model."""

        verbose_name = "Golden Config Setting"

<<<<<<< HEAD
    def save(self, *args, **kwargs):
        """Overload save and re-assign the first object.pk and enforce creation of 1 object only.

        This enforces the singleton pattern by manipulating the object UUID to raise
        an error if an object already exists.

        Raises:
            IntegrityError: If an additional `GoldenConfigSetting` object is created from duplicate UUID.
        """
        if self.__class__.objects.exists():
            self.pk = self.__class__.objects.first().pk  # pylint: disable=invalid-name
        super().save(*args, **kwargs)
=======
    @classmethod
    def load(cls):
        """Enforce the singleton pattern, fail it somehow more than one instance."""
        if len(cls.objects.all()) != 1:
            raise ValidationError("There was an error where more than one instance existed for a setting.")
        return cls.objects.first()
>>>>>>> 12d38ab4

    def clean(self):
        """Validate there is only one model and if there is a GraphQL query, that it is valid."""
        super().clean()
        self.save()

        if self.sot_agg_query:
            try:
                LOGGER.debug("GraphQL - test query: `%s`", str(self.sot_agg_query))
                backend = get_default_backend()
                schema = graphene_settings.SCHEMA
                backend.document_from_string(schema, str(self.sot_agg_query))
            except GraphQLSyntaxError as err:
                raise ValidationError(str(err))  # pylint: disable=raise-missing-from

            LOGGER.debug("GraphQL - test  query start with: `%s`", GRAPHQL_STR_START)
            if not str(self.sot_agg_query).startswith(GRAPHQL_STR_START):
                raise ValidationError(f"The GraphQL query must start with exactly `{GRAPHQL_STR_START}`")

        if self.scope:
            filterset_class = get_filterset_for_model(Device)
            filterset = filterset_class(self.scope, Device.objects.all())

            if filterset.errors:
                for key in filterset.errors:
                    error_message = ", ".join(filterset.errors[key])
                    raise ValidationError({"scope": f"{key}: {error_message}"})

            filterset_params = set(filterset.get_filters().keys())
            for key in self.scope.keys():
                if key not in filterset_params:
                    raise ValidationError({"scope": f"'{key}' is not a valid filter parameter for Device object"})

    def get_queryset(self):
        """Generate a Device QuerySet from the filter."""
        if not self.scope:
            return Device.objects.all()

        filterset_class = get_filterset_for_model(Device)
        filterset = filterset_class(self.scope, Device.objects.all())

        return filterset.qs

    def device_count(self):
        """Return the number of devices in the group."""
        return self.get_queryset().count()

    def get_filter_as_string(self):
        """Get filter as string."""
        if not self.scope:
            return None

        result = ""

        for key, value in self.scope.items():
            if isinstance(value, list):
                for item in value:
                    if result != "":
                        result += "&"
                    result += f"{key}={item}"
            else:
                result += "&"
                result += f"{key}={value}"

        return result

    def get_url_to_filtered_device_list(self):
        """Get url to all devices that are matching the filter."""
        base_url = reverse("dcim:device_list")
        filter_str = self.get_filter_as_string()

        if filter_str:
            return f"{base_url}?{filter_str}"

        return base_url


@extras_features(
    "custom_fields",
    "custom_links",
    "custom_validators",
    "export_templates",
    "graphql",
    "relationships",
    "webhooks",
)
class ConfigRemove(PrimaryModel):
    """ConfigRemove for Regex Line Removals from Backup Configuration Model defintion."""

    name = models.CharField(max_length=255, null=False, blank=False)
    platform = models.ForeignKey(
        to="dcim.Platform",
        on_delete=models.CASCADE,
        related_name="backup_line_remove",
        null=False,
        blank=False,
    )
    description = models.CharField(
        max_length=200,
        blank=True,
    )
    regex = models.CharField(
        max_length=200,
        verbose_name="Regex Pattern",
        help_text="Regex pattern used to remove a line from the backup configuration.",
    )

    clone_fields = ["platform", "description", "regex"]
    csv_headers = ["name", "platform", "description", "regex"]

    def to_csv(self):
        """Indicates model fields to return as csv."""
        return (self.name, self.platform.slug, self.regex)

    class Meta:
        """Meta information for ConfigRemove model."""

        ordering = ("platform", "name")
        unique_together = ("name", "platform")

    def __str__(self):
        """Return a simple string if model is called."""
        return self.name

    def get_absolute_url(self):  # pylint: disable=no-self-use
        """Return absolute URL for instance."""
        return reverse("plugins:nautobot_golden_config:configremove", args=[self.pk])


@extras_features(
    "custom_fields",
    "custom_links",
    "custom_validators",
    "export_templates",
    "graphql",
    "relationships",
    "webhooks",
)
class ConfigReplace(PrimaryModel):
    """ConfigReplace for Regex Line Replacements from Backup Configuration Model defintion."""

    name = models.CharField(max_length=255, null=False, blank=False)
    platform = models.ForeignKey(
        to="dcim.Platform",
        on_delete=models.CASCADE,
        related_name="backup_line_replace",
        null=False,
        blank=False,
    )
    description = models.CharField(
        max_length=200,
        blank=True,
    )
    regex = models.CharField(
        max_length=200,
        verbose_name="Regex Pattern to Substitute",
        help_text="Regex pattern that will be found and replaced with 'replaced text'.",
    )
    replace = models.CharField(
        max_length=200,
        verbose_name="Replaced Text",
        help_text="Text that will be inserted in place of Regex pattern match.",
    )

    clone_fields = ["platform", "description", "regex", "replace"]
    csv_headers = ["name", "platform", "description", "regex", "replace"]

    def to_csv(self):
        """Indicates model fields to return as csv."""
        return (self.name, self.platform.slug, self.regex, self.replace)

    class Meta:
        """Meta information for ConfigReplace model."""

        ordering = ("platform", "name")
        unique_together = ("name", "platform")

    def get_absolute_url(self):
        """Return absolute URL for instance."""
        return reverse("plugins:nautobot_golden_config:configreplace", args=[self.pk])

    def __str__(self):
        """Return a simple string if model is called."""
        return self.name<|MERGE_RESOLUTION|>--- conflicted
+++ resolved
@@ -505,27 +505,12 @@
 
         verbose_name = "Golden Config Setting"
 
-<<<<<<< HEAD
-    def save(self, *args, **kwargs):
-        """Overload save and re-assign the first object.pk and enforce creation of 1 object only.
-
-        This enforces the singleton pattern by manipulating the object UUID to raise
-        an error if an object already exists.
-
-        Raises:
-            IntegrityError: If an additional `GoldenConfigSetting` object is created from duplicate UUID.
-        """
-        if self.__class__.objects.exists():
-            self.pk = self.__class__.objects.first().pk  # pylint: disable=invalid-name
-        super().save(*args, **kwargs)
-=======
     @classmethod
     def load(cls):
         """Enforce the singleton pattern, fail it somehow more than one instance."""
         if len(cls.objects.all()) != 1:
             raise ValidationError("There was an error where more than one instance existed for a setting.")
         return cls.objects.first()
->>>>>>> 12d38ab4
 
     def clean(self):
         """Validate there is only one model and if there is a GraphQL query, that it is valid."""
