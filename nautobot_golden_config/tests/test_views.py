--- conflicted
+++ resolved
@@ -1,13 +1,10 @@
 """Unit tests for nautobot_golden_config views."""
 
 from unittest import mock, skipIf
-<<<<<<< HEAD
-=======
 import datetime
 from packaging import version
 
 from lxml import html
->>>>>>> e5d400c4
 
 from django.conf import settings
 from django.contrib.auth import get_user_model
@@ -17,14 +14,9 @@
 from lxml import html
 from nautobot.dcim.models import Device
 from nautobot.extras.models import Relationship, RelationshipAssociation, Status
-<<<<<<< HEAD
-from nautobot.utilities.testing import ViewTestCases
+from nautobot.core.testing import ViewTestCases
+
 from packaging import version
-=======
-from nautobot.core.testing import ViewTestCases
-
-from nautobot_golden_config import views, models
->>>>>>> e5d400c4
 
 from nautobot_golden_config import models, views
 
