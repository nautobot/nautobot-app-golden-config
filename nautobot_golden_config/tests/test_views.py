"""Unit tests for nautobot_golden_config views."""

<<<<<<< HEAD
from unittest import mock
=======
import datetime
from unittest import mock, skipIf
from packaging import version
>>>>>>> cbc63106

from lxml import html

from django.conf import settings
from django.test import TestCase
from django.urls import reverse
from django.contrib.auth import get_user_model
from django.contrib.contenttypes.models import ContentType

from nautobot.dcim.models import Device
from nautobot.extras.models import Relationship, RelationshipAssociation, Status
from nautobot.utilities.testing import ViewTestCases
from nautobot_golden_config import views, models

from .conftest import create_feature_rule_json, create_device_data, create_job_result


User = get_user_model()


class ConfigComplianceOverviewOverviewHelperTestCase(TestCase):
    """Test ConfigComplianceOverviewOverviewHelper."""

    def setUp(self):
        """Set up base objects."""
        create_device_data()
        dev01 = Device.objects.get(name="Device 1")
        dev02 = Device.objects.get(name="Device 2")
        dev03 = Device.objects.get(name="Device 3")
        dev04 = Device.objects.get(name="Device 4")

        feature_dev01 = create_feature_rule_json(dev01)
        feature_dev02 = create_feature_rule_json(dev02)
        feature_dev03 = create_feature_rule_json(dev03)

        updates = [
            {"device": dev01, "feature": feature_dev01},
            {"device": dev02, "feature": feature_dev02},
            {"device": dev03, "feature": feature_dev03},
            {"device": dev04, "feature": feature_dev01},
        ]
        for update in updates:
            models.ConfigCompliance.objects.create(
                device=update["device"],
                rule=update["feature"],
                actual={"foo": {"bar-1": "baz"}},
                intended={"foo": {"bar-1": "baz"}},
            )

        self.ccoh = views.ConfigComplianceOverviewOverviewHelper
        User.objects.create_superuser(username="views", password="incredible")
        self.client.login(username="views", password="incredible")

    def test_plot_visual_no_devices(self):
        aggr = {"comp_percents": 0, "compliants": 0, "non_compliants": 0, "total": 0}

        self.assertEqual(self.ccoh.plot_visual(aggr), None)

    @mock.patch.dict("nautobot_golden_config.tables.CONFIG_FEATURES", {"sotagg": True})
    def test_config_compliance_list_view_with_sotagg_enabled(self):
        request = self.client.get("/plugins/golden-config/golden/")
        self.assertContains(request, '<i class="mdi mdi-code-json" title="SOT Aggregate Data"></i>')

    @mock.patch.dict("nautobot_golden_config.tables.CONFIG_FEATURES", {"sotagg": False})
    def test_config_compliance_list_view_with_sotagg_disabled(self):
        request = self.client.get("/plugins/golden-config/golden/")
        self.assertNotContains(request, '<i class="mdi mdi-code-json" title="SOT Aggregate Data"></i>')

    @mock.patch.object(views, "graph_ql_query")
    @mock.patch.object(views, "get_device_to_settings_map")
    @mock.patch("nautobot_golden_config.models.GoldenConfigSetting")
    def test_config_compliance_details_sotagg_error(
        self, mock_gc_setting, mock_get_device_to_settings_map, mock_graphql_query
    ):
        device = Device.objects.first()
        mock_gc_setting.sot_agg_query = None
        mock_get_device_to_settings_map.return_value = {device.id: mock_gc_setting}
        request = self.client.get(f"/plugins/golden-config/config-compliance/details/{device.pk}/sotagg/")
        expected = "{\n    &quot;Error&quot;: &quot;No saved `GraphQL Query` query was configured in the `Golden Config Setting`&quot;\n}"
        self.assertContains(request, expected)
        mock_graphql_query.assert_not_called()

    @mock.patch.object(views, "graph_ql_query")
    @mock.patch.object(views, "get_device_to_settings_map")
    @mock.patch("nautobot_golden_config.models.GoldenConfigSetting")
    def test_config_compliance_details_sotagg_no_error(
        self, mock_gc_setting, mock_get_device_to_settings_map, mock_graph_ql_query
    ):
        device = Device.objects.first()
        mock_get_device_to_settings_map.return_value = {device.id: mock_gc_setting}
        mock_graph_ql_query.return_value = ("discard value", "This is a mock graphql result")
        request = self.client.get(f"/plugins/golden-config/config-compliance/details/{device.pk}/sotagg/")
        expected = "This is a mock graphql result"
        self.assertContains(request, expected)
        mock_graph_ql_query.assert_called()


class ConfigReplaceListViewTestCase(TestCase):
    """Test ConfigReplaceListView."""

    def setUp(self):
        """Set up base objects."""
        create_device_data()
        User.objects.create_superuser(username="views", password="incredible")
        self.client.login(username="views", password="incredible")
        self._delete_test_entry()
        models.ConfigReplace.objects.create(
            name=self._entry_name,
            platform=Device.objects.first().platform,
            description=self._entry_description,
            regex=self._entry_regex,
            replace=self._entry_replace,
        )

    @property
    def _url(self):
        return reverse("plugins:nautobot_golden_config:configreplace_list")

    def _delete_test_entry(self):
        try:
            entry = models.ConfigReplace.objects.get(name=self._entry_name)
            entry.delete()
        except models.ConfigReplace.DoesNotExist:
            pass

    @property
    def _csv_headers(self):
        return "name,platform,description,regex,replace"

    @property
    def _entry_name(self):
        return "test name"

    @property
    def _entry_description(self):
        return "test description"

    @property
    def _entry_regex(self):
        return "^startswiththeend$"

    @property
    def _entry_replace(self):
        return "<dontlookatme>"

    def test_configreplace_import(self):
        self._delete_test_entry()
        platform = Device.objects.first().platform
        import_entry = (
            f"{self._entry_name},{platform.id},{self._entry_description},{self._entry_regex},{self._entry_replace}"
        )
        form_data = {"csv_data": f"{self._csv_headers}\n{import_entry}"}
        response = self.client.post(f"{self._url}import/", data=form_data, follow=True)
        last_entry = models.ConfigReplace.objects.last()
        self.assertEqual(response.status_code, 200)
        self.assertEqual(last_entry.name, self._entry_name)
        self.assertEqual(last_entry.platform, platform)
        self.assertEqual(last_entry.description, self._entry_description)
        self.assertEqual(last_entry.regex, self._entry_regex)
        self.assertEqual(last_entry.replace, self._entry_replace)


class GoldenConfigListViewTestCase(TestCase):
    """Test GoldenConfigListView."""

    def setUp(self):
        """Set up base objects."""
        create_device_data()
        User.objects.create_superuser(username="views", password="incredible")
        self.client.login(username="views", password="incredible")
        self.gc_settings = models.GoldenConfigSetting.objects.first()
        self.gc_dynamic_group = self.gc_settings.dynamic_group
        self.gc_dynamic_group.filter = {"name": [dev.name for dev in Device.objects.all()]}
        self.gc_dynamic_group.validated_save()

    def _get_golden_config_table(self):
        response = self.client.get(f"{self._url}")
        html_parsed = html.fromstring(response.content.decode())
        golden_config_table = html_parsed.find_class("table")[0]
        return golden_config_table.iterchildren()

    @property
    def _text_table_headers(self):
        return ["Device", "Backup Status", "Intended Status", "Compliance Status", "Actions"]

    @property
    def _url(self):
        return reverse("plugins:nautobot_golden_config:goldenconfig_list")

    def test_page_ok(self):
        response = self.client.get(f"{self._url}")
        self.assertEqual(response.status_code, 200)

    def test_headers_in_table(self):
        table_header, _ = self._get_golden_config_table()
        headers = table_header.iterdescendants("th")
        checkbox_header = next(headers)
        checkbox_element = checkbox_header.find("input")
        self.assertEqual(checkbox_element.type, "checkbox")
        text_headers = [header.text_content() for header in headers]
        self.assertEqual(text_headers, self._text_table_headers)

    def test_device_relationship_not_included_in_golden_config_table(self):
        # Create a RelationshipAssociation to Device Model to setup test case
        device_content_type = ContentType.objects.get_for_model(Device)
        platform_content_type = ContentType.objects.get(app_label="dcim", model="platform")
        device = Device.objects.first()
        relationship = Relationship.objects.create(
            label="test platform to dev",
            type="one-to-many",
            source_type_id=platform_content_type.id,
            destination_type_id=device_content_type.id,
        )
        RelationshipAssociation.objects.create(
            source_type_id=platform_content_type.id,
            source_id=device.platform.id,
            destination_type_id=device_content_type.id,
            destination_id=device.id,
            relationship_id=relationship.id,
        )
        table_header, _ = self._get_golden_config_table()
        # xpath expression excludes the pk checkbox column (i.e. the first column)
        text_headers = [header.text_content() for header in table_header.xpath("tr/th[position()>1]")]
        # This will fail if the Relationships to Device objects showed up in the Golden Config table
        self.assertEqual(text_headers, self._text_table_headers)

    def test_table_entries_based_on_dynamic_group_scope(self):
        self.assertEqual(models.GoldenConfig.objects.count(), 0)
        _, table_body = self._get_golden_config_table()
        devices_in_table = [device_column.text for device_column in table_body.xpath("tr/td[2]/a")]
        device_names = [device.name for device in self.gc_dynamic_group.members]
        self.assertEqual(devices_in_table, device_names)

    def test_scope_change_affects_table_entries(self):
        last_device = self.gc_dynamic_group.members.last()
        _, table_body = self._get_golden_config_table()
        devices_in_table = [device_column.text for device_column in table_body.xpath("tr/td[2]/a")]
        self.assertIn(last_device.name, devices_in_table)
        self.gc_dynamic_group.filter["name"] = [dev.name for dev in Device.objects.exclude(pk=last_device.pk)]
        self.gc_dynamic_group.validated_save()
        _, table_body = self._get_golden_config_table()
        devices_in_table = [device_column.text for device_column in table_body.xpath("tr/td[2]/a")]
<<<<<<< HEAD
        self.assertNotIn(last_device.name, devices_in_table)
=======
        self.assertNotIn(last_device.name, devices_in_table)

    def test_csv_export(self):
        # verify GoldenConfig table is empty
        self.assertEqual(models.GoldenConfig.objects.count(), 0)
        intended_datetime = datetime.datetime.now()
        first_device = self.gc_dynamic_group.members.first()
        models.GoldenConfig.objects.create(
            device=first_device,
            intended_last_attempt_date=intended_datetime,
            intended_last_success_date=intended_datetime,
        )
        response = self.client.get(f"{self._url}?export")
        self.assertEqual(response.status_code, 200)
        self.assertEqual(response.headers["Content-Type"], "text/csv")
        csv_data = response.content.decode().splitlines()
        csv_headers = "Device Name,backup attempt,backup successful,intended attempt,intended successful,compliance attempt,compliance successful"
        self.assertEqual(csv_headers, csv_data[0])
        intended_datetime_formated = intended_datetime.strftime("%Y-%m-%dT%H:%M:%S.%f+00:00")
        # Test single entry in GoldenConfig table has data
        expected_first_row = f"{first_device.name},,,{intended_datetime_formated},{intended_datetime_formated},,"
        self.assertEqual(expected_first_row, csv_data[1])
        # Test Devices in scope but without entries in GoldenConfig have empty entries
        empty_csv_rows = [
            f"{device.name},,,,,," for device in self.gc_dynamic_group.members.exclude(pk=first_device.pk)
        ]
        self.assertEqual(empty_csv_rows, csv_data[2:])

    def test_csv_export_with_filter(self):
        devices_in_site_1 = Device.objects.filter(site__name="Site 1")
        golden_config_devices = self.gc_dynamic_group.members.all()
        # Test that there are Devices in GC that are not related to Site 1
        self.assertNotEqual(devices_in_site_1, golden_config_devices)
        response = self.client.get(f"{self._url}?site={Device.objects.first().site.slug}&export")
        self.assertEqual(response.status_code, 200)
        csv_data = response.content.decode().splitlines()
        device_names_in_export = [entry.split(",")[0] for entry in csv_data[1:]]
        device_names_in_site_1 = [device.name for device in devices_in_site_1]
        self.assertEqual(device_names_in_export, device_names_in_site_1)


# pylint: disable=too-many-ancestors,too-many-locals
class ConfigPlanTestCase(
    ViewTestCases.GetObjectViewTestCase,
    ViewTestCases.GetObjectChangelogViewTestCase,
    ViewTestCases.ListObjectsViewTestCase,
    # Disabling Create tests because ConfigPlans are created via Job
    # ViewTestCases.CreateObjectViewTestCase,
    ViewTestCases.DeleteObjectViewTestCase,
    ViewTestCases.EditObjectViewTestCase,
):
    """Test ConfigPlan views."""

    model = models.ConfigPlan

    @classmethod
    def setUpTestData(cls):
        create_device_data()
        device1 = Device.objects.get(name="Device 1")
        device2 = Device.objects.get(name="Device 2")
        device3 = Device.objects.get(name="Device 3")

        rule1 = create_feature_rule_json(device1, feature="Test Feature 1")
        rule2 = create_feature_rule_json(device2, feature="Test Feature 2")
        rule3 = create_feature_rule_json(device3, feature="Test Feature 3")
        rule4 = create_feature_rule_json(device3, feature="Test Feature 4")

        job_result1 = create_job_result()
        job_result2 = create_job_result()
        job_result3 = create_job_result()

        not_approved_status = Status.objects.get(slug="not-approved")
        approved_status = Status.objects.get(slug="approved")

        plan1 = models.ConfigPlan.objects.create(
            device=device1,
            plan_type="intended",
            config_set="Test Config Set 1",
            change_control_id="Test Change Control ID 1",
            change_control_url="https://1.example.com/",
            status=not_approved_status,
            job_result_id=job_result1.id,
        )
        plan1.feature.add(rule1.feature)
        plan1.validated_save()
        plan2 = models.ConfigPlan.objects.create(
            device=device2,
            plan_type="missing",
            config_set="Test Config Set 2",
            change_control_id="Test Change Control ID 2",
            change_control_url="https://2.example.com/",
            status=not_approved_status,
            job_result_id=job_result2.id,
        )
        plan2.feature.add(rule2.feature)
        plan2.validated_save()
        plan3 = models.ConfigPlan.objects.create(
            device=device3,
            plan_type="remediation",
            config_set="Test Config Set 3",
            change_control_id="Test Change Control ID 3",
            change_control_url="https://3.example.com/",
            status=not_approved_status,
            job_result_id=job_result3.id,
        )
        plan3.feature.set([rule3.feature, rule4.feature])
        plan3.validated_save()

        # Used for EditObjectViewTestCase
        cls.form_data = {
            "change_control_id": "Test Change Control ID 4",
            "change_control_url": "https://4.example.com/",
            "status": approved_status.pk,
        }

    @skipIf(version.parse(settings.VERSION) <= version.parse("1.5.5"), "Bug in 1.5.4 and below")
    def test_list_objects_with_permission(self):
        """Overriding test for versions < 1.5.5."""
        super().test_list_objects_with_permission()
>>>>>>> cbc63106
<|MERGE_RESOLUTION|>--- conflicted
+++ resolved
@@ -1,12 +1,8 @@
 """Unit tests for nautobot_golden_config views."""
 
-<<<<<<< HEAD
-from unittest import mock
-=======
+from unittest import mock, skipIf
 import datetime
-from unittest import mock, skipIf
 from packaging import version
->>>>>>> cbc63106
 
 from lxml import html
 
@@ -249,9 +245,6 @@
         self.gc_dynamic_group.validated_save()
         _, table_body = self._get_golden_config_table()
         devices_in_table = [device_column.text for device_column in table_body.xpath("tr/td[2]/a")]
-<<<<<<< HEAD
-        self.assertNotIn(last_device.name, devices_in_table)
-=======
         self.assertNotIn(last_device.name, devices_in_table)
 
     def test_csv_export(self):
@@ -370,5 +363,4 @@
     @skipIf(version.parse(settings.VERSION) <= version.parse("1.5.5"), "Bug in 1.5.4 and below")
     def test_list_objects_with_permission(self):
         """Overriding test for versions < 1.5.5."""
-        super().test_list_objects_with_permission()
->>>>>>> cbc63106
+        super().test_list_objects_with_permission()