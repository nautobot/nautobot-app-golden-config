--- conflicted
+++ resolved
@@ -137,11 +137,7 @@
 
 def _get_hierconfig_remediation(obj):
     """Returns the remediating config."""
-<<<<<<< HEAD
-    hierconfig_os = obj.network_driver_mappings["hier_config"]
-=======
     hierconfig_os = obj.device.platform.network_driver_mappings["hier_config"]
->>>>>>> 481c3801
     if not hierconfig_os:
         raise ValidationError(f"platform {obj.network_driver} is not supported by hierconfig.")
 
