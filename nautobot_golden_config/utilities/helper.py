"""Helper functions."""

# pylint: disable=raise-missing-from
import json
import re
from collections import defaultdict
from copy import deepcopy
from functools import reduce
from operator import getitem

from django.conf import settings
from django.contrib import messages
from django.db.models import OuterRef, Q, Subquery
from django.template import engines
from django.urls import reverse
from django.utils.html import format_html
from jinja2 import exceptions as jinja_errors
from jinja2.sandbox import SandboxedEnvironment
from lxml import etree
from nautobot.core.utils.data import render_jinja2
from nautobot.dcim.filters import DeviceFilterSet
from nautobot.dcim.models import Device
from nautobot.extras.choices import DynamicGroupTypeChoices
from nautobot.extras.models import Job
from nornir_nautobot.exceptions import NornirNautobotException

from nautobot_golden_config import config as app_config
from nautobot_golden_config import models
from nautobot_golden_config.error_codes import ERROR_CODES
from nautobot_golden_config.utilities import utils
from nautobot_golden_config.utilities.constant import JINJA_ENV

FRAMEWORK_METHODS = {
    "default": utils.default_framework,
    "get_config": utils.get_config_framework,
    "merge_config": utils.merge_config_framework,
    "replace_config_framework": utils.replace_config_framework,
}

FIELDS_PK = {
    "platform",
    "tenant_group",
    "tenant",
    "location",
    "role",
    "rack",
    "rack_group",
    "manufacturer",
    "device_type",
}

FIELDS_NAME = {"tags", "status"}


def get_job_filter(data=None):
    """Helper function to return a the filterable list of OS's based on platform.name and a specific custom value."""
    if not data:
        data = {}
    query = {}

    # Translate instances from FIELDS set to list of primary keys
    for field in FIELDS_PK:
        if data.get(field):
            query[field] = data[field].values_list("pk", flat=True)

    # Translate instances from FIELDS set to list of names
    for field in FIELDS_NAME:
        if data.get(field):
            query[field] = data[field].values_list("name", flat=True)

    # Handle case where object is from single device run all.
    if data.get("device") and isinstance(data["device"], Device):
        query.update({"id": [str(data["device"].pk)]})
    elif data.get("device"):
        query.update({"id": data["device"].values_list("pk", flat=True)})

    raw_qs = Q()
    # If scope is set to {} do not loop as all devices are in scope.
    if not models.GoldenConfigSetting.objects.filter(
        dynamic_group__filter__iexact="{}", dynamic_group__group_type=DynamicGroupTypeChoices.TYPE_DYNAMIC_FILTER
    ).exists():
        for obj in models.GoldenConfigSetting.objects.all():
            raw_qs = raw_qs | obj.dynamic_group.generate_query()

    base_qs = Device.objects.filter(raw_qs)

    if not base_qs.exists():
        raise NornirNautobotException(
            "`E3015:` The base queryset didn't find any devices. Please check the Golden Config Setting scope."
        )

    devices_filtered = DeviceFilterSet(data=query, queryset=base_qs)

    if not devices_filtered.qs.exists():
        raise NornirNautobotException(
            "`E3016:` The provided job parameters didn't match any devices detected by the Golden Config scope. Please check the scope defined within Golden Config Settings or select the correct job parameters to correctly match devices."
        )
    devices_no_platform = devices_filtered.qs.filter(platform__isnull=True)
    if devices_no_platform.exists():
        raise NornirNautobotException(
            f"`E3017:` The following device(s) {', '.join([device.name for device in devices_no_platform])} have no platform defined. Platform is required."
        )

    return devices_filtered.qs


def null_to_empty(val):
    """Convert to empty string if the value is currently null."""
    if not val:
        return ""
    return val


def verify_settings(logger, global_settings, attrs):
    """Helper function to verify required attributes are set before a Nornir play start."""
    for item in attrs:
        if not getattr(global_settings, item):
            error_msg = f"`E3018:` Missing the required global setting: `{item}`."
            logger.error(error_msg)
            raise NornirNautobotException(error_msg)


def get_django_env():
    """Load Django Jinja filters from the Django jinja template engine, and add them to the jinja_env.

    Returns:
        SandboxedEnvironment
    """
    # Use a custom Jinja2 environment instead of Django's to avoid HTML escaping
    jinja_env = SandboxedEnvironment(**JINJA_ENV)
    jinja_env.filters = engines["jinja"].env.filters
    return jinja_env


def render_jinja_template(obj, logger, template):
    """
    Helper function to render Jinja templates.

    Args:
        obj (Device): The Device object from Nautobot.
        logger (logging.logger): Logger to log error messages to.
        template (str): A Jinja2 template to be rendered.

    Returns:
        str: The ``template`` rendered.

    Raises:
        NornirNautobotException: When there is an error rendering the ``template``.
    """
    try:
        return render_jinja2(template_code=template, context={"obj": obj})
    except jinja_errors.UndefinedError as error:
        error_msg = (
            "`E3019:` Jinja encountered and UndefinedError`, check the template for missing variable definitions.\n"
            f"Template:\n{template}\n"
            f"Original Error: {error}"
        )
        logger.error(error_msg, extra={"object": obj})
        raise NornirNautobotException(error_msg)

    except jinja_errors.TemplateSyntaxError as error:  # Also catches subclass of TemplateAssertionError
        error_msg = (
            f"`E3020:` Jinja encountered a SyntaxError at line number {error.lineno},"
            f"check the template for invalid Jinja syntax.\nTemplate:\n{template}\n"
            f"Original Error: {error}"
        )
        logger.error(error_msg, extra={"object": obj})
        raise NornirNautobotException(error_msg)
    # Intentionally not catching TemplateNotFound errors since template is passes as a string and not a filename
    except jinja_errors.TemplateError as error:  # Catches all remaining Jinja errors
        error_msg = (
            "`E3021:` Jinja encountered an unexpected TemplateError; check the template for correctness\n"
            f"Template:\n{template}\n"
            f"Original Error: {error}"
        )
        logger.error(error_msg, extra={"object": obj})
        raise NornirNautobotException(error_msg)


def get_device_to_settings_map(queryset):
    """Helper function to map heightest weighted GC settings to devices."""
    update_dynamic_groups_cache()
    annotated_queryset = queryset.all().annotate(
        gc_settings=Subquery(
            models.GoldenConfigSetting.objects.filter(
                dynamic_group__static_group_associations__associated_object_id=OuterRef("id"),
                dynamic_group__static_group_associations__associated_object_type__app_label="dcim",
                dynamic_group__static_group_associations__associated_object_type__model="device",
            )
            .order_by("-weight")
            # [:1] is a ORM/DB "limit 1" query, not a python slice.
            .values("id")[:1]
        )
    )
    gcs = {gc.id: gc for gc in models.GoldenConfigSetting.objects.all()}
    return {device.id: gcs[device.gc_settings] for device in annotated_queryset}


def get_json_config(config):
    """Helper to JSON load config files."""
    try:
        return json.loads(config)
    except json.decoder.JSONDecodeError:
        return None


def get_xml_config(config):
    """Helper to parse XML config files."""
    try:
        parser = etree.XMLParser(remove_blank_text=True)
        return etree.fromstring(config, parser=parser)  # noqa: S320
    except etree.ParseError:
        return None


def list_to_string(items):
    """Helper function to set the proper list of items sentence."""
    if len(items) == 1:
        return items[0]
    if len(items) == 2:  # noqa: PLR2004
        return " and ".join(items)
    return ", ".join(items[:-1]) + " and " + items[-1]


def add_message(combo_check, request):
    """Helper function to abstract the adding a message that the job is not enabled."""
    multiple_messages = []
    for item in combo_check:
        _job, feature_enabled = item
        job = Job.objects.filter(module_name="nautobot_golden_config.jobs", job_class_name=_job).first()
        if not job:
            continue
        if not isinstance(feature_enabled, list):
            feature_enabled = [feature_enabled]
        if not job.enabled and any(feature_enabled):
            multiple_messages.append(f"<a href='{reverse('extras:job_edit', kwargs={'pk': job.pk})}'>{job.name}</a>")
    if multiple_messages:
        messages.warning(request, format_html(f"The Job(s) {list_to_string(multiple_messages)} are not yet enabled."))


def dispatch_params(method, platform, logger):
    """Utility method to map user defined platform network_driver to netutils named entity."""
    custom_dispatcher = settings.PLUGINS_CONFIG[app_config.name].get("custom_dispatcher", {})
    params = {"method": method}

    # If there is a custom driver we can simply return that
    if custom_dispatcher.get(platform):
        params["custom_dispatcher"] = custom_dispatcher[platform]
        params["framework"] = ""
        return params
    # Otherwise we are checking in order of:
    #   1. method & driver
    #   2. method & all
    #   3. default and driver
    #   4. default & all
    if FRAMEWORK_METHODS.get(method) and FRAMEWORK_METHODS[method]().get(platform):
        params["framework"] = FRAMEWORK_METHODS[method]()[platform]
    elif FRAMEWORK_METHODS.get(method) and FRAMEWORK_METHODS[method]().get("all"):
        params["framework"] = FRAMEWORK_METHODS[method]()["all"]
    elif utils.default_framework().get(platform):
        params["framework"] = utils.default_framework()[platform]
    elif utils.default_framework().get("all"):
        params["framework"] = utils.default_framework()["all"]
    if not params.get("framework"):
        error_msg = "`E3022:` Could not find a valid framework (e.g. netmiko) given a method (e.g. merge_config) and a driver (e.g. cisco_ios)."
        logger.error(error_msg)
        raise NornirNautobotException(error_msg)
    return params


def get_xml_subtree_with_full_path(config_xml, match_config):
    """
    Extracts a subtree from an XML configuration based on a provided XPath expression and rebuilds the full path from the root.

    Args:
        config_xml (etree.Element): The root of the XML configuration from which to extract the subtree.
        match_config (str): An XPath expression that specifies the elements to include in the subtree.

    Returns:
        str: The XML subtree as a string, including all elements specified by the XPath expression and their full paths from the root.
    """
    config_elements = config_xml.xpath(match_config)
    new_root = etree.Element(config_xml.tag)
    for element in config_elements:
        current_element = new_root
        for parent in reversed(list(element.iterancestors())):  # from root to parent
            if parent is config_xml:  # skip the root
                continue
            copied_parent = deepcopy(parent)
            copied_parent[:] = []  # remove children
            current_element.append(copied_parent)
            current_element = copied_parent
        current_element.append(deepcopy(element))
    return etree.tostring(new_root, encoding="unicode", pretty_print=True)


def update_dynamic_groups_cache():
    """Update dynamic group cache for all golden config dynamic groups."""
    if not settings.PLUGINS_CONFIG[app_config.name].get("_manual_dynamic_group_mgmt"):
        for setting in models.GoldenConfigSetting.objects.all():
            setting.dynamic_group.update_cached_members()


<<<<<<< HEAD
def _parse_index_element_string(index_element_string):
    """Build out dictionary from the index element string."""
    result = {}
    pattern = r"\[\'(.*?)\'\]"
    match = re.findall(pattern, index_element_string)
    if match:
        for inner_key in match[1::]:
            result[inner_key] = ""
    return match, result


def set_nested_value(data, keys, value):
    """
    Recursively sets a value in a nested dictionary, given a list of keys.

    Args:
        data (dict): The nested dictionary to modify.
        keys (list): A list of keys to access the target value.
        value: The value to set.

    Returns:
        None: The function modifies the dictionary in place.  Returns None.
    """
    if not keys:
        return  # Should not happen, but good to have.
    if len(keys) == 1:
        data[keys[0]] = value
    else:
        if keys[0] not in data:
            data[keys[0]] = {}  # Create the nested dictionary if it doesn't exist
        set_nested_value(data[keys[0]], keys[1:], value)


def parse_diff(jdiff_evaluate_response, actual, intended, match_config):
    """Parse jdiff evaluate result into missing and extra dictionaries."""
    extra = {}
    missing = {}

    def process_diff(_map, extra_map, missing_map, previous_key=None):
        for key, value in _map.items():
            if isinstance(value, dict) and "new_value" in value and "old_value" in value:
                extra_map[key] = value["old_value"]
                missing_map[key] = value["new_value"]
            elif isinstance(value, str):
                if "missing" in value:
                    extra_map[key] = actual.get(match_config, {}).get(key)
                if "new" in value:
                    key_chain, _ = _parse_index_element_string(key)
                    new_value = reduce(getitem, key_chain, intended)
                    set_nested_value(missing_map, key_chain[1::], new_value)
            elif isinstance(value, defaultdict):
                if dict(value).get("new"):
                    missing[previous_key][key] = dict(value).get("new", {})
                if dict(value).get("missing"):
                    extra_map[previous_key][key] = dict(value).get("missing", {})
            elif isinstance(value, dict):
                extra_map[key] = {}
                missing_map[key] = {}
                process_diff(value, extra_map[key], missing_map[key], previous_key=key)
        return extra_map, missing_map

    extras, missing = process_diff(jdiff_evaluate_response, extra, missing)
    # Don't like this, but with less the performant way of doing it right now it works to clear out
    # Any empty dicts that are left over from the diff.
    # This is a bit of a hack, but it works for now.
    final_extras = extras.copy()
    final_missing = missing.copy()
    for key, value in extras.items():
        if isinstance(value, dict):
            if not value:
                del final_extras[key]
    for key, value in missing.items():
        if isinstance(value, dict):
            if not value:
                del final_missing[key]
    return final_extras, final_missing
=======
def get_error_message(error_code, **kwargs):
    """Get the error message for a given error code.

    Args:
        error_code (str): The error code.
        **kwargs: Any additional context data to be interpolated in the error message.

    Returns:
        str: The constructed error message.
    """
    try:
        error_message = ERROR_CODES.get(error_code, ERROR_CODES["E3XXX"]).error_message.format(**kwargs)
    except KeyError as missing_kwarg:
        error_message = f"Error Code was found, but failed to format, message expected kwarg `{missing_kwarg}`."
    except Exception:  # pylint: disable=broad-except
        error_message = "Error Code was found, but failed to format message, unknown cause."
    return f"{error_code}: {error_message}"
>>>>>>> 683694d5
<|MERGE_RESOLUTION|>--- conflicted
+++ resolved
@@ -301,7 +301,6 @@
             setting.dynamic_group.update_cached_members()
 
 
-<<<<<<< HEAD
 def _parse_index_element_string(index_element_string):
     """Build out dictionary from the index element string."""
     result = {}
@@ -378,7 +377,8 @@
             if not value:
                 del final_missing[key]
     return final_extras, final_missing
-=======
+
+
 def get_error_message(error_code, **kwargs):
     """Get the error message for a given error code.
 
@@ -395,5 +395,4 @@
         error_message = f"Error Code was found, but failed to format, message expected kwarg `{missing_kwarg}`."
     except Exception:  # pylint: disable=broad-except
         error_message = "Error Code was found, but failed to format message, unknown cause."
-    return f"{error_code}: {error_message}"
->>>>>>> 683694d5
+    return f"{error_code}: {error_message}"