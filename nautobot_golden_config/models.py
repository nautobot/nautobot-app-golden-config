--- conflicted
+++ resolved
@@ -7,16 +7,14 @@
 from django.core.exceptions import ValidationError
 from django.db import models
 from django.utils.module_loading import import_string
-<<<<<<< HEAD
+from django.utils.text import slugify
+
+from hier_config import Host as HierConfigHost
+
 from nautobot.core.models.generics import PrimaryModel
 from nautobot.extras.models import ObjectChange
-=======
-from django.utils.text import slugify
-from hier_config import Host as HierConfigHost
-from nautobot.core.models.generics import PrimaryModel
 from nautobot.extras.models import DynamicGroup, ObjectChange
 from nautobot.extras.models.statuses import StatusField
->>>>>>> cbc63106
 from nautobot.extras.utils import extras_features
 from nautobot.core.models.utils import serialize_object, serialize_object_v2
 from netutils.config.compliance import feature_compliance
@@ -271,38 +269,11 @@
         default=False, help_text="Whether this Compliance Rule is proceeded as custom."
     )
 
-<<<<<<< HEAD
-=======
-    csv_headers = [
-        "platform",
-        "feature",
-        "description",
-        "config_ordered",
-        "match_config",
-        "config_type",
-        "custom_compliance",
-        "config_remediation",
-    ]
-
     @property
     def remediation_setting(self):
         """Returns remediation settings for a particular platform."""
         return RemediationSetting.objects.filter(platform=self.platform).first()
 
-    def to_csv(self):
-        """Indicates model fields to return as csv."""
-        return (
-            self.platform.slug,
-            self.feature.name,
-            self.description,
-            self.config_ordered,
-            self.match_config,
-            self.config_type,
-            self.custom_compliance,
-            self.config_remediation,
-        )
-
->>>>>>> cbc63106
     class Meta:
         """Meta information for ComplianceRule model."""
 
