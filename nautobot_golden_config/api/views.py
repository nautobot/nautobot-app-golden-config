"""View for Golden Config APIs."""
import json

from rest_framework.views import APIView
from rest_framework.response import Response
from rest_framework.routers import APIRootView
from rest_framework.permissions import AllowAny, IsAuthenticated, BasePermission
from rest_framework import mixins, viewsets

from nautobot.extras.api.views import NautobotModelViewSet
from nautobot.dcim.models import Device


from nautobot_golden_config.api import serializers
from nautobot_golden_config import models
from nautobot_golden_config import filters
from nautobot_golden_config.utilities.graphql import graph_ql_query
from nautobot_golden_config.utilities.helper import get_device_to_settings_map


class GoldenConfigRootView(APIRootView):
    """Golden Config API root view."""

    def get_view_name(self):
        """Golden Config API root view boilerplate."""
        return "Golden Config"


class SOTAggDeviceDetailView(APIView):
    """Detail REST API view showing graphql, with a potential "transformer" of data on a specific device."""

    permission_classes = [AllowAny]

    def get(self, request, *args, **kwargs):
        """Get method serialize for a dictionary to json response."""
        device = Device.objects.get(pk=kwargs["pk"])
        settings = get_device_to_settings_map(queryset=Device.objects.filter(pk=device.pk))[device.id]
        status_code, data = graph_ql_query(request, device, settings.sot_agg_query.query)
        data = json.loads(json.dumps(data))
        return Response(serializers.GraphQLSerializer(data=data).initial_data, status=status_code)


class ComplianceRuleViewSet(NautobotModelViewSet):  # pylint:disable=too-many-ancestors
    """API viewset for interacting with ComplianceRule objects."""

    queryset = models.ComplianceRule.objects.all()
    serializer_class = serializers.ComplianceRuleSerializer
    filterset_class = filters.ComplianceRuleFilterSet


class ComplianceFeatureViewSet(NautobotModelViewSet):  # pylint:disable=too-many-ancestors
    """API viewset for interacting with ComplianceFeature objects."""

    queryset = models.ComplianceFeature.objects.all()
    serializer_class = serializers.ComplianceFeatureSerializer
    filterset_class = filters.ComplianceFeatureFilterSet


class ConfigComplianceViewSet(NautobotModelViewSet):  # pylint:disable=too-many-ancestors
    """API viewset for interacting with ConfigCompliance objects."""

    queryset = models.ConfigCompliance.objects.all()
    serializer_class = serializers.ConfigComplianceSerializer
    filterset_class = filters.ConfigComplianceFilterSet


class GoldenConfigViewSet(NautobotModelViewSet):  # pylint:disable=too-many-ancestors
    """API viewset for interacting with GoldenConfig objects."""

    queryset = models.GoldenConfig.objects.all()
    serializer_class = serializers.GoldenConfigSerializer
    filterset_class = filters.GoldenConfigFilterSet


class GoldenConfigSettingViewSet(NautobotModelViewSet):  # pylint:disable=too-many-ancestors
    """API viewset for interacting with GoldenConfigSetting objects."""

    queryset = models.GoldenConfigSetting.objects.all()
    serializer_class = serializers.GoldenConfigSettingSerializer
    filterset_class = filters.GoldenConfigSettingFilterSet


class ConfigRemoveViewSet(NautobotModelViewSet):  # pylint:disable=too-many-ancestors
    """API viewset for interacting with ConfigRemove objects."""

    queryset = models.ConfigRemove.objects.all()
    serializer_class = serializers.ConfigRemoveSerializer
    filterset_class = filters.ConfigRemoveFilterSet


class ConfigReplaceViewSet(NautobotModelViewSet):  # pylint:disable=too-many-ancestors
    """API viewset for interacting with ConfigReplace objects."""

    queryset = models.ConfigReplace.objects.all()
    serializer_class = serializers.ConfigReplaceSerializer
    filterset_class = filters.ConfigReplaceFilterSet


class ConfigPushPermissions(BasePermission):
    """Permissions class to validate access to Devices and GoldenConfig view."""

    def has_permission(self, request, view):
        """Method to validated permissions to API view."""
        return request.user.has_perm("nautobot_golden_config.view_goldenconfig")

    def has_object_permission(self, request, view, obj):
        """Validate user access to the object, taking into account constraints."""
        return request.user.has_perm("dcim.view_device", obj=obj)


class ConfigToPushViewSet(mixins.RetrieveModelMixin, viewsets.GenericViewSet):
    """Detail REST API view showing configuration after postprocessing."""

    permission_classes = [IsAuthenticated & ConfigPushPermissions]
    queryset = Device.objects.all()
    serializer_class = serializers.ConfigToPushSerializer


<<<<<<< HEAD
class RemediationSettingViewSet(NautobotModelViewSet):  # pylint:disable=too-many-ancestors
    """API viewset for interacting with ConfigRemove objects."""

    queryset = models.RemediationSetting.objects.all()
    serializer_class = serializers.RemediationSettingSerializer
    filterset_class = filters.RemediationSettingFilterSet
=======
class ConfigPlanViewSet(NautobotModelViewSet):  # pylint:disable=too-many-ancestors
    """API viewset for interacting with ConfigPlan objects."""

    queryset = models.ConfigPlan.objects.all()
    serializer_class = serializers.ConfigPlanSerializer
    filterset_class = filters.ConfigPlanFilterSet

    # Disabling POST as these should only be created via Job.
    http_method_names = ["get", "put", "patch", "delete", "head", "options"]
>>>>>>> 1647ee9d
<|MERGE_RESOLUTION|>--- conflicted
+++ resolved
@@ -116,14 +116,13 @@
     serializer_class = serializers.ConfigToPushSerializer
 
 
-<<<<<<< HEAD
 class RemediationSettingViewSet(NautobotModelViewSet):  # pylint:disable=too-many-ancestors
     """API viewset for interacting with ConfigRemove objects."""
 
     queryset = models.RemediationSetting.objects.all()
     serializer_class = serializers.RemediationSettingSerializer
     filterset_class = filters.RemediationSettingFilterSet
-=======
+
 class ConfigPlanViewSet(NautobotModelViewSet):  # pylint:disable=too-many-ancestors
     """API viewset for interacting with ConfigPlan objects."""
 
@@ -132,5 +131,4 @@
     filterset_class = filters.ConfigPlanFilterSet
 
     # Disabling POST as these should only be created via Job.
-    http_method_names = ["get", "put", "patch", "delete", "head", "options"]
->>>>>>> 1647ee9d
+    http_method_names = ["get", "put", "patch", "delete", "head", "options"]